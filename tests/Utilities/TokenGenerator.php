--- conflicted
+++ resolved
@@ -159,7 +159,6 @@
         $headers = [],
         ?int $tokenType = self::TOKEN_ID
     ): string {
-<<<<<<< HEAD
         if ($tokenType === self::TOKEN_ACCESS) {
             $claims = self::getAccessTokenClaims($claims);
         }
@@ -171,10 +170,6 @@
         if ($tokenType === self::TOKEN_LOGOUT) {
             $claims = self::getLogoutTokenClaims($claims);
         }
-
-        return JWT::encode($claims, $key, 'HS256', null, $headers + ['alg' => 'HS256']);
-=======
-        $claims = self::getIdTokenClaims($claims);
 
         return (string) Generator::create(
             signingKey: $key,
@@ -182,7 +177,6 @@
             claims: $claims,
             headers: $headers
         );
->>>>>>> c0720c2a
     }
 
     public static function withRs256(
@@ -240,15 +234,9 @@
         if ($algorithm === self::ALG_RS256) {
             $keys = self::generateRsaKeyPair();
             $headers = array_merge(['kid' => '__test_kid__'], $headers);
-<<<<<<< HEAD
             $token = self::withRs256($claims, $keys['private'], $headers, $tokenType);
             $keys['cert'] = trim(mb_substr($keys['cert'], strpos($keys['cert'], "\n")+1));
             $keys['cert'] = str_replace("\n", '', mb_substr($keys['cert'], 0, strrpos($keys['cert'], "\n")));
-=======
-            $token = self::withRs256($claims, $keys['private'], $headers);
-            $keys['cert'] = trim(substr($keys['cert'], strpos($keys['cert'], "\n")+1));
-            $keys['cert'] = str_replace("\n", '', substr($keys['cert'], 0, strrpos($keys['cert'], "\n")));
->>>>>>> c0720c2a
         }
 
         if ($algorithm === self::ALG_HS256) {
