<?php

declare(strict_types=1);

namespace Auth0\SDK\Store;

use Auth0\SDK\Configuration\SdkConfiguration;
use Auth0\SDK\Contract\StoreInterface;
use Auth0\SDK\Utility\Toolkit;

/**
 * Class CookieStore.
 * This class provides a layer to persist transient auth data using cookies.
 */
final class CookieStore implements StoreInterface
{
    public const KEY_HASHING_ALGO = 'sha256';
    public const KEY_CHUNKING_THRESHOLD = 3072;
    public const KEY_SEPARATOR = '_';
    public const VAL_CRYPTO_ALGO = 'aes-128-gcm';

    /**
     * Instance of SdkConfiguration, for shared configuration across classes.
     */
    private SdkConfiguration $configuration;

    /**
     * Cookie base name.
     * Use 'namespace' argument to set this during instantiation.
     */
    private string $namespace;

    /**
     * The threshold (in bytes) in which chunking/splitting occurs.
     */
    private int $threshold;

    /**
     * Internal cache of the storage state.
     *
     * @var array<mixed>
     */
    private array $store = [];

    /**
     * When true, CookieStore will not setState() itself. You will need manually call the method to persist state to storage.
     */
    private bool $deferring = false;

    /**
     * CookieStore constructor.
     *
     * @param SdkConfiguration $configuration   Base configuration options for the SDK. See the SdkConfiguration class constructor for options.
     * @param string           $namespace       A string in which to store cookies under on devices.
     */
    public function __construct(
<<<<<<< HEAD
        SdkConfiguration &$configuration,
        string $namespace = 'auth0'
=======
        SdkConfiguration $configuration,
        string $cookiePrefix = 'auth0'
>>>>>>> 10b38fcd
    ) {
        [$namespace] = Toolkit::filter([$namespace])->string()->trim();

        Toolkit::assert([
            [$namespace, \Auth0\SDK\Exception\ArgumentException::missing('namespace')],
        ])->isString();

<<<<<<< HEAD
        $this->configuration = & $configuration;
        $this->namespace = hash(self::KEY_HASHING_ALGO, $namespace ?? 'auth0');
        $this->threshold = self::KEY_CHUNKING_THRESHOLD - strlen($this->namespace) + 2;
=======
        $this->configuration = $configuration;
        $this->cookiePrefix = $cookiePrefix ?? 'auth0';
>>>>>>> 10b38fcd

        $this->getState();
    }

    /**
     * Returns the current namespace identifier.
     */
<<<<<<< HEAD
    public function getNamespace(): string
    {
        return $this->namespace;
    }
=======
    public function set(
        string $key,
        $value
    ): void {
        $key = $this->getCookieName($key);
        $cookieOptions = $this->getCookieOptions();

        $value = $this->encrypt($value);

        $_COOKIE[$key] = $value;

        if (strlen($value) >= $this->chunkingThreshold) {
            // @phpstan-ignore-next-line
            $chunks = str_split($value, $this->chunkingThreshold);

            // @phpstan-ignore-next-line
            if ($chunks !== false) {
                $chunkIndex = 1;

                setcookie(join(self::KEY_SEPARATOR, [ $key, '0']), (string) count($chunks), $cookieOptions);
>>>>>>> 10b38fcd

    /**
     * Returns the current threshold for chunk size calculations.
     */
    public function getThreshold(): int
    {
        return $this->threshold;
    }

    /**
     * Defer saving state changes to destination to improve performance during blocks of changes.
     *
     * @param bool $deferring Whether to defer persisting the storage state.
     */
    public function defer(
        bool $deferring
    ): void {
        if ($this->deferring === true && $deferring === false) {
            $this->setState();
        }

        $this->deferring = $deferring;
    }

    /**
     * Setup our storage state by pulling from persistence source.
     *
     * @param array<mixed> $state Skip loading any persistent source state and inject a custom state.
     *
     * @return array<mixed>
     */
    public function getState(
        ?array $state = null
    ): array {
        if ($state !== null) {
            return $this->store = $state;
        }

        $data = '';
        $index = 0;

        while (true) {
            $cookieName = $this->namespace . self::KEY_SEPARATOR . $index;

            if (! isset($_COOKIE[$cookieName])) {
                break;
            }

            if (is_string($_COOKIE[$cookieName])) {
                $data .= $_COOKIE[$cookieName];
            }

            $index++;
        }

        if (mb_strlen($data) === 0) {
            return $this->store = [];
        }

        $data = $this->decrypt($data);
        $this->store = $data ?? [];

        if ($data === null) {
            $this->setState();
        }

        return $this->store;
    }

    /**
     * Push our storage state to the source for persistence.
     */
    public function setState(): self
    {
        $setOptions = $this->getCookieOptions();
        $deleteOptions = $this->getCookieOptions(-1000);
        $existing = [];
        $using = [];

        foreach ($_COOKIE as $cookieName => $_) {
            $cookieBeginsWith = $this->namespace . self::KEY_SEPARATOR;

            if (strlen($cookieName) >= strlen($cookieBeginsWith) &&
                mb_substr($cookieName, 0, strlen($cookieBeginsWith)) === $cookieBeginsWith) {
                $existing[] = $cookieName;
            }
        }

        if (count($this->store) !== 0) {
            $encrypted = $this->encrypt($this->store);
            $chunks = str_split($encrypted, $this->threshold);

            // @phpstan-ignore-next-line
            if ($chunks !== false) {
                foreach ($chunks as $index => $chunk) {
                    $cookieName = $this->namespace . self::KEY_SEPARATOR . $index;
                    $_COOKIE[$cookieName] = $chunk;
                    setcookie($cookieName, $chunk, $setOptions);
                    $using[] = $cookieName;
                }
            }
        }

        $orphaned = array_diff($existing, $using);

        foreach ($orphaned as $cookieName) {
            setcookie($cookieName, '', $deleteOptions);
            unset($_COOKIE[$cookieName]);
        }

        return $this;
    }

    /**
     * Persists $value on cookies, identified by $key.
     *
     * @param string $key   Cookie to set.
     * @param mixed  $value Value to use.
     */
    public function set(
        string $key,
        $value
    ): void {
        [$key] = Toolkit::filter([$key])->string()->trim();

        Toolkit::assert([
            [$key, \Auth0\SDK\Exception\ArgumentException::missing('key')],
        ])->isString();

        $this->store[$key ?? ''] = $value;

        if ($this->deferring === false) {
            $this->setState();
        }
    }

    /**
     * Gets persisted values identified by $key.
     * If the value is not set, returns $default.
     *
     * @param string $key     Cookie to set.
     * @param mixed  $default Default to return if nothing was found.
     *
     * @return mixed
     */
    public function get(
        string $key,
        $default = null
    ) {
        [$key] = Toolkit::filter([$key])->string()->trim();

        Toolkit::assert([
            [$key, \Auth0\SDK\Exception\ArgumentException::missing('key')],
        ])->isString();

        return $this->store[$key] ?? $default;
    }

    /**
     * Removes a persisted value identified by $key.
     *
     * @param string $key Cookie to delete.
     */
    public function delete(
        string $key
    ): void {
        [$key] = Toolkit::filter([$key])->string()->trim();

        Toolkit::assert([
            [$key, \Auth0\SDK\Exception\ArgumentException::missing('key')],
        ])->isString();

        unset($this->store[$key ?? '']);

        if ($this->deferring === false) {
            $this->setState();
        }
    }

    /**
     * Removes all persisted values.
     */
    public function purge(): void
    {
        $this->store = [];

        if ($this->deferring === false) {
            $this->setState();
        }
    }

    /**
     * Encrypt data for safe storage format for a cookie.
     *
     * @param array<mixed> $data Data to encrypt.
     */
    private function encrypt(
        array $data
    ): string {
        $secret = $this->configuration->getCookieSecret();
        $ivLen = openssl_cipher_iv_length(self::VAL_CRYPTO_ALGO);

        if ($secret === null) {
            throw \Auth0\SDK\Exception\ConfigurationException::requiresCookieSecret();
        }

        // @codeCoverageIgnoreStart
        if ($ivLen === false) {
            return '';
        }
        // @codeCoverageIgnoreEnd

        $iv = openssl_random_pseudo_bytes($ivLen);

        // @codeCoverageIgnoreStart
        // @phpstan-ignore-next-line
        if ($iv === false) {
            return '';
        }
        // @codeCoverageIgnoreEnd

        $encrypted = openssl_encrypt(serialize($data), self::VAL_CRYPTO_ALGO, $secret, 0, $iv, $tag);
        return base64_encode(json_encode(serialize(['tag' => base64_encode($tag), 'iv' => base64_encode($iv), 'data' => $encrypted]), JSON_THROW_ON_ERROR));
    }

    /**
     * Decrypt data from a stored cookie string.
     *
     * @param string $data String representing an encrypted data structure.
     *
     * @return array<mixed>|null
     */
    private function decrypt(
        string $data
    ) {
        [$data] = Toolkit::filter([$data])->string()->trim();

        Toolkit::assert([
            [$data, \Auth0\SDK\Exception\ArgumentException::missing('data')],
        ])->isString();

        $secret = $this->configuration->getCookieSecret();

        if ($secret === null) {
            throw \Auth0\SDK\Exception\ConfigurationException::requiresCookieSecret();
        }

        $data = base64_decode($data ?? '', true);

        if ($data === false) {
            return null;
        }

        $data = json_decode($data, true);

        if (! is_string($data)) {
            return null;
        }

        $data = unserialize($data);

        if (! isset($data['iv']) || ! isset($data['tag']) || ! is_string($data['iv']) || ! is_string($data['tag'])) {
            return null;
        }

        $iv = base64_decode($data['iv'], true);
        $tag = base64_decode($data['tag'], true);

        if ($iv === false || $tag === false) {
            return null;
        }

        $data = openssl_decrypt($data['data'], self::VAL_CRYPTO_ALGO, $secret, 0, $iv, $tag);

        if ($data === false) {
            return null;
        }

        return unserialize($data);
    }

    /**
     * Build options array for use with setcookie()
     *
     * @param int|null $expires
     *
     * @return array<mixed>
     */
    private function getCookieOptions(
        ?int $expires = null
    ): array {
        $expires = $expires ?? $this->configuration->getCookieExpires();

        if ($expires !== 0) {
            $expires = time() + $expires;
        }

        $options = [
            'expires' => $expires,
            'path' => $this->configuration->getCookiePath(),
            'secure' => $this->configuration->getCookieSecure(),
            'httponly' => true,
            'samesite' => $this->configuration->getResponseMode() === 'form_post' ? 'None' : 'Lax',
        ];

        $domain = $this->configuration->getCookieDomain() ?? $_SERVER['HTTP_HOST'] ?? null;

        if ($domain !== null) {
            $options['domain'] = $domain;
        }

        return $options;
    }
}<|MERGE_RESOLUTION|>--- conflicted
+++ resolved
@@ -54,13 +54,8 @@
      * @param string           $namespace       A string in which to store cookies under on devices.
      */
     public function __construct(
-<<<<<<< HEAD
-        SdkConfiguration &$configuration,
-        string $namespace = 'auth0'
-=======
         SdkConfiguration $configuration,
         string $cookiePrefix = 'auth0'
->>>>>>> 10b38fcd
     ) {
         [$namespace] = Toolkit::filter([$namespace])->string()->trim();
 
@@ -68,14 +63,9 @@
             [$namespace, \Auth0\SDK\Exception\ArgumentException::missing('namespace')],
         ])->isString();
 
-<<<<<<< HEAD
-        $this->configuration = & $configuration;
+        $this->configuration = $configuration;
         $this->namespace = hash(self::KEY_HASHING_ALGO, $namespace ?? 'auth0');
         $this->threshold = self::KEY_CHUNKING_THRESHOLD - strlen($this->namespace) + 2;
-=======
-        $this->configuration = $configuration;
-        $this->cookiePrefix = $cookiePrefix ?? 'auth0';
->>>>>>> 10b38fcd
 
         $this->getState();
     }
@@ -83,33 +73,10 @@
     /**
      * Returns the current namespace identifier.
      */
-<<<<<<< HEAD
     public function getNamespace(): string
     {
         return $this->namespace;
     }
-=======
-    public function set(
-        string $key,
-        $value
-    ): void {
-        $key = $this->getCookieName($key);
-        $cookieOptions = $this->getCookieOptions();
-
-        $value = $this->encrypt($value);
-
-        $_COOKIE[$key] = $value;
-
-        if (strlen($value) >= $this->chunkingThreshold) {
-            // @phpstan-ignore-next-line
-            $chunks = str_split($value, $this->chunkingThreshold);
-
-            // @phpstan-ignore-next-line
-            if ($chunks !== false) {
-                $chunkIndex = 1;
-
-                setcookie(join(self::KEY_SEPARATOR, [ $key, '0']), (string) count($chunks), $cookieOptions);
->>>>>>> 10b38fcd
 
     /**
      * Returns the current threshold for chunk size calculations.
