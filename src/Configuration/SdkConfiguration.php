--- conflicted
+++ resolved
@@ -118,17 +118,10 @@
     /**
      * SdkConfiguration Constructor
      *
-<<<<<<< HEAD
-     * @param array<mixed>|null             $configuration        Optional. An key-value array matching this constructor's arguments. Overrides any passed arguments with the same key name.
-     * @param string|null                   $domain               Required. Auth0 domain for your tenant.
-     * @param string|null                   $clientId             Required. Client ID, found in the Auth0 Application settings.
-     * @param string|null                   $redirectUri          Required. Authentication callback URI, as defined in your Auth0 Application settings.
-=======
      * @param array<mixed>|null             $configuration        Optional. An array of parameter keys (matching this constructor's arguments) and values. Overrides any passed arguments with the same key name.
      * @param string|null                   $domain               Required, if not specified in $configuration. Auth0 domain for your tenant.
      * @param string|null                   $clientId             Required, if not specified in $configuration. Client ID, found in the Auth0 Application settings.
      * @param string|null                   $redirectUri          Optional, if not specified in $configuration. Authentication callback uri, as defined in your Auth0 Application settings.
->>>>>>> 52abf415
      * @param string|null                   $clientSecret         Optional. Client Secret, found in the Auth0 Application settings.
      * @param array<string>|null            $audience             Optional. One or more API identifiers, found in your Auth0 API settings. The SDK uses the first value for building links. If provided, at least one of these values must match the 'aud' claim to validate an ID Token successfully.
      * @param array<string>|null            $organization         Optional. One or more Organization IDs, found in your Auth0 Organization settings. The SDK uses the first value for building links. If provided, at least one of these values must match the 'org_id' claim to validate an ID Token successfully.
