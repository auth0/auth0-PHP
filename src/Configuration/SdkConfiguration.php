<?php

declare(strict_types=1);

namespace Auth0\SDK\Configuration;

use Auth0\SDK\Contract\{ConfigurableContract, StoreInterface};
use Auth0\SDK\Exception\ConfigurationException;
use Auth0\SDK\Mixins\ConfigurableMixin;
use Auth0\SDK\Store\CookieStore;
use Auth0\SDK\Token;
use Auth0\SDK\Token\ClientAssertionGenerator;
use Auth0\SDK\Utility\{Assert, EventDispatcher};
use OpenSSLAsymmetricKey;
use Psr\Cache\CacheItemPoolInterface;
use Psr\EventDispatcher\ListenerProviderInterface;
use Psr\Http\Client\ClientInterface;
use Psr\Http\Message\{RequestFactoryInterface, ResponseFactoryInterface, StreamFactoryInterface};
use PsrDiscovery\Discover;
use Throwable;

use function in_array;
use function is_array;
use function is_bool;
use function is_int;
use function is_string;

final class SdkConfiguration implements ConfigurableContract
{
    use ConfigurableMixin;

    /**
     * @var string[]
     */
    public const STRATEGIES_USING_SESSIONS = [self::STRATEGY_REGULAR];

    /**
     * @var string
     */
    public const STRATEGY_API = 'api';

    /**
     * @var string
     */
    public const STRATEGY_MANAGEMENT_API = 'management';

    /**
     * @var string
     */
    public const STRATEGY_NONE = 'none';

    /**
     * @var string
     */
    public const STRATEGY_REGULAR = 'webapp';

    /**
     * An instance of the EventDispatcher utility.
     */
    private ?EventDispatcher $eventDispatcher = null;

    /**
     * SdkConfiguration Constructor.
     *
     * @param null|array<mixed>                $configuration                   An key-value array matching this constructor's arguments. Overrides any other passed arguments with the same key name.
     * @param string                           $strategy                        Defaults to 'webapp'. Should be assigned either 'api', 'management', or 'webapp' to specify the type of application the SDK is being applied to. Determines what configuration options will be required at initialization.
     * @param null|string                      $domain                          auth0 domain for your tenant, found in your Auth0 Application settings
     * @param null|string                      $customDomain                    if you have configured Auth0 to use a custom domain, configure it here
     * @param null|string                      $clientId                        client ID, found in the Auth0 Application settings
     * @param null|string                      $redirectUri                     authentication callback URI, as defined in your Auth0 Application settings
     * @param null|string                      $clientSecret                    client Secret, found in the Auth0 Application settings
     * @param null|array<string>               $audience                        One or more API identifiers, found in your Auth0 API settings. The SDK uses the first value for building links. If provided, at least one of these values must match the 'aud' claim to validate an ID Token successfully.
     * @param null|array<string>               $organization                    Allowlist containing one or more organization IDs/names. Reference your Auth0 organization settings for these values. By default, the SDK will use the first value provided when generating authorization links.
     * @param bool                             $usePkce                         Defaults to true. Use PKCE (Proof Key of Code Exchange) with Authorization Code Flow requests. See https://auth0.com/docs/flows/call-your-api-using-the-authorization-code-flow-with-pkce
     * @param null|array<string>               $scope                           One or more scopes to request for Tokens. See https://auth0.com/docs/scopes
     * @param string                           $responseMode                    Defaults to 'query.' Where to extract request parameters from, either 'query' for GET or 'form_post' for POST requests.
     * @param string                           $responseType                    Defaults to 'code.' Use 'code' for server-side flows and 'token' for application side flow.
     * @param string                           $tokenAlgorithm                  Defaults to 'RS256'. Algorithm to use for Token verification. Expects either 'RS256' or 'HS256'.
     * @param null|string                      $tokenJwksUri                    URI to the JWKS when verifying RS256 tokens
     * @param null|int                         $tokenMaxAge                     the maximum window of time (in seconds) since the 'auth_time' to accept during Token validation
     * @param int                              $tokenLeeway                     Defaults to 60. Leeway (in seconds) to allow during time calculations with Token validation.
     * @param null|CacheItemPoolInterface      $tokenCache                      a PSR-6 compatible cache adapter for storing JSON Web Key Sets (JWKS)
     * @param int                              $tokenCacheTtl                   how long (in seconds) to keep a JWKS cached
     * @param null|ClientInterface             $httpClient                      a PSR-18 compatible HTTP client to use for API requests
     * @param int                              $httpMaxRetries                  when a rate-limit (429 status code) response is returned from the Auth0 API, automatically retry the request up to this many times
     * @param null|RequestFactoryInterface     $httpRequestFactory              a PSR-17 compatible request factory to generate HTTP requests
     * @param null|ResponseFactoryInterface    $httpResponseFactory             a PSR-17 compatible response factory to generate HTTP responses
     * @param null|StreamFactoryInterface      $httpStreamFactory               a PSR-17 compatible stream factory to create request body streams
     * @param bool                             $httpTelemetry                   Defaults to true. If true, API requests will include telemetry about the SDK and PHP runtime version to help us improve our services.
     * @param null|StoreInterface              $sessionStorage                  Defaults to use cookies. A StoreInterface-compatible class for storing Token state.
     * @param string                           $sessionStorageId                Defaults to 'auth0_session'. The namespace to prefix session items under.
     * @param null|string                      $cookieSecret                    the secret used to derive an encryption key for the user identity in a session cookie and to sign the transient cookies used by the login callback
     * @param null|string                      $cookieDomain                    Defaults to value of HTTP_HOST server environment information. Cookie domain, for example 'www.example.com', for use with PHP sessions and SDK cookies. To make cookies visible on all subdomains then the domain must be prefixed with a dot like '.example.com'.
     * @param int                              $cookieExpires                   Defaults to 0. How long, in seconds, before cookies expire. If set to 0 the cookie will expire at the end of the session (when the browser closes).
     * @param string                           $cookiePath                      Defaults to '/'. Specifies path on the domain where the cookies will work. Use a single slash ('/') for all paths on the domain.
     * @param null|string                      $cookieSameSite                  Defaults to 'lax'. Specifies whether cookies should be restricted to first-party or same-site context.
     * @param bool                             $cookieSecure                    Defaults to false. Specifies whether cookies should ONLY be sent over secure connections.
     * @param bool                             $persistUser                     Defaults to true. If true, the user data will persist in session storage.
     * @param bool                             $persistIdToken                  Defaults to true. If true, the Id Token will persist in session storage.
     * @param bool                             $persistAccessToken              Defaults to true. If true, the Access Token will persist in session storage.
     * @param bool                             $persistRefreshToken             Defaults to true. If true, the Refresh Token will persist in session storage.
     * @param null|StoreInterface              $transientStorage                Defaults to use cookies. A StoreInterface-compatible class for storing ephemeral state data, such as nonces.
     * @param string                           $transientStorageId              Defaults to 'auth0_transient'. The namespace to prefix transient items under.
     * @param bool                             $queryUserInfo                   Defaults to false. If true, query the /userinfo endpoint during an authorization code exchange.
     * @param null|string                      $managementToken                 An Access Token to use for Management API calls. If there isn't one specified, the SDK will attempt to get one for you using your $clientSecret.
     * @param null|CacheItemPoolInterface      $managementTokenCache            a PSR-6 compatible cache adapter for storing generated management access tokens
     * @param null|ListenerProviderInterface   $eventListenerProvider           a PSR-14 compatible event listener provider, for interfacing with events triggered by the SDK
     * @param null|OpenSSLAsymmetricKey|string $clientAssertionSigningKey       An OpenSSLAsymmetricKey (or string representing equivalent, such as a PEM) to use for signing the client assertion. If not specified, the SDK will attempt to use the $clientSecret.
     * @param string                           $clientAssertionSigningAlgorithm Defaults to RS256. Algorithm to use for signing the client assertion.
     * @param bool                             $pushedAuthorizationRequest      Defaults to false. If true, the SDK will attempt to use the Pushed Authorization Requests for authentication. See https://www.rfc-editor.org/rfc/rfc9126.html#.
     *
     * @throws ConfigurationException when a valid `$strategy` is not specified
     */
    public function __construct(
        ?array $configuration = null,
        private string $strategy = self::STRATEGY_REGULAR,
        private ?string $domain = null,
        private ?string $customDomain = null,
        private ?string $clientId = null,
        private ?string $redirectUri = null,
        private ?string $clientSecret = null,
        private ?array $audience = null,
        private ?array $organization = null,
        private bool $usePkce = true,
        private ?array $scope = ['openid', 'profile', 'email'],
        private string $responseMode = 'query',
        private string $responseType = 'code',
        private string $tokenAlgorithm = Token::ALGO_RS256,
        private ?string $tokenJwksUri = null,
        private ?int $tokenMaxAge = null,
        private int $tokenLeeway = 60,
        private ?CacheItemPoolInterface $tokenCache = null,
        private int $tokenCacheTtl = 60,
        private ?ClientInterface $httpClient = null,
        private int $httpMaxRetries = 3,
        private ?RequestFactoryInterface $httpRequestFactory = null,
        private ?ResponseFactoryInterface $httpResponseFactory = null,
        private ?StreamFactoryInterface $httpStreamFactory = null,
        private bool $httpTelemetry = true,
        private ?StoreInterface $sessionStorage = null,
        private string $sessionStorageId = 'auth0_session',
        private ?string $cookieSecret = null,
        private ?string $cookieDomain = null,
        private int $cookieExpires = 0,
        private string $cookiePath = '/',
        private bool $cookieSecure = false,
        private ?string $cookieSameSite = null,
        private bool $persistUser = true,
        private bool $persistIdToken = true,
        private bool $persistAccessToken = true,
        private bool $persistRefreshToken = true,
        private ?StoreInterface $transientStorage = null,
        private string $transientStorageId = 'auth0_transient',
        private bool $queryUserInfo = false,
        private ?string $managementToken = null,
        private ?CacheItemPoolInterface $managementTokenCache = null,
        private ?ListenerProviderInterface $eventListenerProvider = null,
<<<<<<< HEAD
        private ?CacheItemPoolInterface $backchannelLogoutCache = null,
=======
        private OpenSSLAsymmetricKey | string | null $clientAssertionSigningKey = null,
        private string $clientAssertionSigningAlgorithm = Token::ALGO_RS256,
        private bool $pushedAuthorizationRequest = false,
>>>>>>> c0720c2a
    ) {
        if (null !== $configuration && [] !== $configuration) {
            $this->applyConfiguration($configuration);
        }

        $this->validateProperties();
        $this->setupStateFactories();

        if ($this->usingStatefulness()) {
            $this->setupStateStorage();
        }

        $this->validateState();
    }

    /**
     * Get the first configured audience.
     */
    public function defaultAudience(): string
    {
        // Return the default audience.
        if ($this->hasAudience()) {
            $audience = $this->getAudience();

            if (null !== $audience && [] !== $audience) {
                $audiences = array_values($audience);

                return array_shift($audiences);
            }
        }

        return '';
    }

    /**
     * Get the first configured organization.
     */
    public function defaultOrganization(): ?string
    {
        // Return the default organization.
        if ($this->hasOrganization()) {
            $organization = $this->getOrganization();

            if (null !== $organization && [] !== $organization) {
                $organizations = array_values($organization);

                return array_shift($organizations);
            }
        }

        return null;
    }

    /**
     * Get an instance of the EventDispatcher.
     */
    public function eventDispatcher(): EventDispatcher
    {
        if (! $this->eventDispatcher instanceof EventDispatcher) {
            $this->eventDispatcher = new EventDispatcher($this);
        }

        return $this->eventDispatcher;
    }

<<<<<<< HEAD
    public function setBackchannelTokenCache(?CacheItemPoolInterface $backchannelLogoutCache = null): self
    {
        $this->backchannelLogoutCache = $backchannelLogoutCache;

        return $this;
    }

    public function getBackchannelLogoutCache(?\Throwable $exceptionIfNull = null): ?CacheItemPoolInterface
    {
        $this->exceptionIfNull($this->backchannelLogoutCache, $exceptionIfNull);

        return $this->backchannelLogoutCache;
    }

    public function hasBackchannelLogoutCache(): bool
    {
        return null !== $this->backchannelLogoutCache;
    }

    public function setCookieDomain(?string $cookieDomain = null): self
=======
    /**
     * Return the configured domain with protocol.
     */
    public function formatCustomDomain(): ?string
>>>>>>> c0720c2a
    {
        if ($this->hasCustomDomain()) {
            return 'https://' . ($this->getCustomDomain() ?? '');
        }

        return null;
    }

    /**
     * Return the configured custom or tenant domain, formatted with protocol.
     *
     * @param bool $forceTenantDomain force the return of the tenant domain even if a custom domain is configured
     */
    public function formatDomain(
        bool $forceTenantDomain = false,
    ): string {
        if ($this->hasCustomDomain() && ! $forceTenantDomain) {
            return 'https://' . ($this->getCustomDomain() ?? '');
        }

        return 'https://' . ($this->getDomain() ?? '');
    }

    /**
     * Return the configured scopes as a space-delimited string.
     */
    public function formatScope(): ?string
    {
        return implode(' ', $this->getScope());
    }

    /**
     * @param ?Throwable $exceptionIfNull
     *
     * @return null|array<string>
     */
    public function getAudience(?Throwable $exceptionIfNull = null): ?array
    {
        $this->exceptionIfNull($this->audience, $exceptionIfNull);

        return $this->audience;
    }

    public function getClientAssertionSigningAlgorithm(): string
    {
        return $this->clientAssertionSigningAlgorithm;
    }

    public function getClientAssertionSigningKey(): OpenSSLAsymmetricKey | string | null
    {
        return $this->clientAssertionSigningKey;
    }

    public function getClientId(?Throwable $exceptionIfNull = null): ?string
    {
        $this->exceptionIfNull($this->clientId, $exceptionIfNull);

        return $this->clientId;
    }

    public function getClientSecret(?Throwable $exceptionIfNull = null): ?string
    {
        $this->exceptionIfNull($this->clientSecret, $exceptionIfNull);

        return $this->clientSecret;
    }

    public function getCookieDomain(): ?string
    {
        if (null !== $this->cookieDomain) {
            return $this->cookieDomain;
        }

        $domain = (isset($_SERVER['HTTP_HOST']) && '' !== trim($_SERVER['HTTP_HOST'])) ? $_SERVER['HTTP_HOST'] : null;
        $domain ??= $this->getRedirectUri();
        $domain ??= (isset($_SERVER['SERVER_NAME']) && '' !== trim($_SERVER['SERVER_NAME'])) ? $_SERVER['SERVER_NAME'] : null;
        $domain = trim($domain ?? '');

        if (mb_strlen($domain) > 0) {
            $parsed = parse_url($domain, PHP_URL_HOST);

            if (is_string($parsed)) {
                $domain = $parsed;
            }

            if ('' !== trim($domain)) {
                return $domain;
            }
        }

        return null;
    }

    public function getCookieExpires(): int
    {
        return $this->cookieExpires;
    }

    public function getCookiePath(): string
    {
        return $this->cookiePath;
    }

    public function getCookieSameSite(?Throwable $exceptionIfNull = null): ?string
    {
        $this->exceptionIfNull($this->cookieSameSite, $exceptionIfNull);

        return $this->cookieSameSite;
    }

    public function getCookieSecret(?Throwable $exceptionIfNull = null): ?string
    {
        $this->exceptionIfNull($this->cookieSecret, $exceptionIfNull);

        return $this->cookieSecret;
    }

    public function getCookieSecure(): bool
    {
        return $this->cookieSecure;
    }

    public function getCustomDomain(?Throwable $exceptionIfNull = null): ?string
    {
        $this->exceptionIfNull($this->customDomain, $exceptionIfNull);

        return $this->customDomain;
    }

    public function getDomain(?Throwable $exceptionIfNull = null): ?string
    {
        $this->exceptionIfNull($this->domain, $exceptionIfNull);

        return $this->domain;
    }

    public function getEventListenerProvider(?Throwable $exceptionIfNull = null): ?ListenerProviderInterface
    {
        $this->exceptionIfNull($this->eventListenerProvider, $exceptionIfNull);

        return $this->eventListenerProvider;
    }

    public function getHttpClient(?Throwable $exceptionIfNull = null): ?ClientInterface
    {
        $this->exceptionIfNull($this->httpClient, $exceptionIfNull);

        return $this->httpClient;
    }

    public function getHttpMaxRetries(): int
    {
        return $this->httpMaxRetries;
    }

    public function getHttpRequestFactory(?Throwable $exceptionIfNull = null): ?RequestFactoryInterface
    {
        $this->exceptionIfNull($this->httpRequestFactory, $exceptionIfNull);

        return $this->httpRequestFactory;
    }

    public function getHttpResponseFactory(?Throwable $exceptionIfNull = null): ?ResponseFactoryInterface
    {
        $this->exceptionIfNull($this->httpResponseFactory, $exceptionIfNull);

        return $this->httpResponseFactory;
    }

    public function getHttpStreamFactory(?Throwable $exceptionIfNull = null): ?StreamFactoryInterface
    {
        $this->exceptionIfNull($this->httpStreamFactory, $exceptionIfNull);

        return $this->httpStreamFactory;
    }

    public function getHttpTelemetry(): bool
    {
        return $this->httpTelemetry;
    }

    public function getManagementToken(?Throwable $exceptionIfNull = null): ?string
    {
        $this->exceptionIfNull($this->managementToken, $exceptionIfNull);

        return $this->managementToken;
    }

    public function getManagementTokenCache(?Throwable $exceptionIfNull = null): ?CacheItemPoolInterface
    {
        $this->exceptionIfNull($this->managementTokenCache, $exceptionIfNull);

        return $this->managementTokenCache;
    }

    /**
     * @param ?Throwable $exceptionIfNull
     *
     * @return null|array<string> The configured allowlist of organization IDs/names.
     */
    public function getOrganization(?Throwable $exceptionIfNull = null): ?array
    {
        $this->exceptionIfNull($this->organization, $exceptionIfNull);

        return $this->organization;
    }

    public function getPersistAccessToken(): bool
    {
        return $this->persistAccessToken;
    }

    public function getPersistIdToken(): bool
    {
        return $this->persistIdToken;
    }

    public function getPersistRefreshToken(): bool
    {
        return $this->persistRefreshToken;
    }

    public function getPersistUser(): bool
    {
        return $this->persistUser;
    }

    public function getPushedAuthorizationRequest(): bool
    {
        return $this->pushedAuthorizationRequest;
    }

    public function getQueryUserInfo(): bool
    {
        return $this->queryUserInfo;
    }

    public function getRedirectUri(?Throwable $exceptionIfNull = null): ?string
    {
        $this->exceptionIfNull($this->redirectUri, $exceptionIfNull);

        return $this->redirectUri;
    }

    public function getResponseMode(): string
    {
        return $this->responseMode;
    }

    public function getResponseType(): string
    {
        return $this->responseType;
    }

    /**
     * @return array<string> the array of scopes that will be requested during authentication steps
     */
    public function getScope(): array
    {
        return $this->scope ?? ['openid', 'profile', 'email'];
    }

    public function getSessionStorage(?Throwable $exceptionIfNull = null): ?StoreInterface
    {
        $this->exceptionIfNull($this->sessionStorage, $exceptionIfNull);

        return $this->sessionStorage;
    }

    public function getSessionStorageId(): string
    {
        return $this->sessionStorageId;
    }

    public function getStrategy(): string
    {
        return $this->strategy;
    }

    public function getTokenAlgorithm(): string
    {
        return $this->tokenAlgorithm;
    }

    public function getTokenCache(?Throwable $exceptionIfNull = null): ?CacheItemPoolInterface
    {
        $this->exceptionIfNull($this->tokenCache, $exceptionIfNull);

        return $this->tokenCache;
    }

    public function getTokenCacheTtl(): int
    {
        return $this->tokenCacheTtl;
    }

    public function getTokenJwksUri(?Throwable $exceptionIfNull = null): ?string
    {
        $this->exceptionIfNull($this->tokenJwksUri, $exceptionIfNull);

        return $this->tokenJwksUri;
    }

    public function getTokenLeeway(?Throwable $exceptionIfNull = null): ?int
    {
        $this->exceptionIfNull($this->tokenLeeway, $exceptionIfNull);

        return $this->tokenLeeway;
    }

    public function getTokenMaxAge(?Throwable $exceptionIfNull = null): ?int
    {
        $this->exceptionIfNull($this->tokenMaxAge, $exceptionIfNull);

        return $this->tokenMaxAge;
    }

    public function getTransientStorage(?Throwable $exceptionIfNull = null): ?StoreInterface
    {
        $this->exceptionIfNull($this->transientStorage, $exceptionIfNull);

        return $this->transientStorage;
    }

    public function getTransientStorageId(): string
    {
        return $this->transientStorageId;
    }

    public function getUsePkce(): bool
    {
        return $this->usePkce;
    }

    public function hasAudience(): bool
    {
        return null !== $this->audience;
    }

    public function hasClientAssertionSigningAlgorithm(): bool
    {
        return true;
    }

    public function hasClientAssertionSigningKey(): bool
    {
        return null !== $this->getClientAssertionSigningKey();
    }

    public function hasClientId(): bool
    {
        return null !== $this->clientId;
    }

    public function hasClientSecret(): bool
    {
        return null !== $this->clientSecret;
    }

    public function hasCookieDomain(): bool
    {
        return null !== $this->getCookieDomain();
    }

    public function hasCookieExpires(): bool
    {
        return true;
    }

    public function hasCookiePath(): bool
    {
        return true;
    }

    public function hasCookieSameSite(): bool
    {
        return null !== $this->cookieSameSite;
    }

    public function hasCookieSecret(): bool
    {
        return null !== $this->cookieSecret;
    }

    public function hasCookieSecure(): bool
    {
        return true;
    }

    public function hasCustomDomain(): bool
    {
        return null !== $this->customDomain;
    }

    public function hasDomain(): bool
    {
        return null !== $this->domain;
    }

    public function hasEventListenerProvider(): bool
    {
        return $this->eventListenerProvider instanceof ListenerProviderInterface;
    }

    public function hasHttpClient(): bool
    {
        return $this->httpClient instanceof ClientInterface;
    }

    public function hasHttpMaxRetries(): bool
    {
        return true;
    }

    public function hasHttpRequestFactory(): bool
    {
        return $this->httpRequestFactory instanceof RequestFactoryInterface;
    }

    public function hasHttpResponseFactory(): bool
    {
        return $this->httpResponseFactory instanceof ResponseFactoryInterface;
    }

    public function hasHttpStreamFactory(): bool
    {
        return $this->httpStreamFactory instanceof StreamFactoryInterface;
    }

    public function hasHttpTelemetry(): bool
    {
        return true;
    }

    public function hasManagementToken(): bool
    {
        return null !== $this->managementToken;
    }

    public function hasManagementTokenCache(): bool
    {
        return $this->managementTokenCache instanceof CacheItemPoolInterface;
    }

    public function hasOrganization(): bool
    {
        return null !== $this->organization;
    }

    public function hasPersistAccessToken(): bool
    {
        return true;
    }

    public function hasPersistIdToken(): bool
    {
        return true;
    }

    public function hasPersistRefreshToken(): bool
    {
        return true;
    }

    public function hasPersistUser(): bool
    {
        return true;
    }

    public function hasQueryUserInfo(): bool
    {
        return true;
    }

    public function hasRedirectUri(): bool
    {
        return null !== $this->redirectUri;
    }

    public function hasResponseMode(): bool
    {
        return true;
    }

    public function hasResponseType(): bool
    {
        return true;
    }

    public function hasScope(): bool
    {
        return true;
    }

    public function hasSessionStorage(): bool
    {
        return $this->sessionStorage instanceof StoreInterface;
    }

    public function hasSessionStorageId(): bool
    {
        return true;
    }

    public function hasStrategy(): bool
    {
        return true;
    }

    public function hasTokenAlgorithm(): bool
    {
        return true;
    }

    public function hasTokenCache(): bool
    {
        return $this->tokenCache instanceof CacheItemPoolInterface;
    }

    public function hasTokenCacheTtl(): bool
    {
        return true;
    }

    public function hasTokenJwksUri(): bool
    {
        return null !== $this->tokenJwksUri;
    }

    public function hasTokenLeeway(): bool
    {
        return true;
    }

    public function hasTokenMaxAge(): bool
    {
        return null !== $this->tokenMaxAge;
    }

    public function hasTransientStorage(): bool
    {
        return $this->transientStorage instanceof StoreInterface;
    }

    public function hasTransientStorageId(): bool
    {
        return true;
    }

    public function hasUsePkce(): bool
    {
        return true;
    }

    /**
     * @param array<string>|string $audiences a string or array of strings to add to the API identifiers/audiences allowlist
     *
     * @return null|array<string> the updated allowlist
     */
    public function pushAudience(array | string $audiences): ?array
    {
        if (is_string($audiences)) {
            $audiences = trim($audiences);

            if ('' === $audiences) {
                return $this->audience;
            }

            $audiences = [$audiences];
        }

        if ([] === $audiences) {
            return $this->audience;
        }

        $this->setAudience(array_merge($this->audience ?? [], $audiences));

        return $this->audience;
    }

    /**
     * @param array<string>|string $organizations A string or array of strings representing organization IDs/names to add to the organization allowlist.
     *
     * @return null|array<string>
     */
    public function pushOrganization(array | string $organizations): ?array
    {
        if (is_string($organizations)) {
            $organizations = trim($organizations);

            if ('' === $organizations) {
                return $this->organization;
            }

            $organizations = [$organizations];
        }

        if ([] === $organizations) {
            return $this->organization;
        }

        $this->setOrganization(array_merge($this->organization ?? [], $organizations));

        return $this->organization;
    }

    /**
     * @param array<string>|string $scopes one or more scopes to add to the list requested during authentication steps
     *
     * @return null|array<string>
     */
    public function pushScope(array | string $scopes): ?array
    {
        if (is_string($scopes)) {
            $scopes = trim($scopes);

            if ('' === $scopes) {
                return $this->scope;
            }

            $scopes = [$scopes];
        }

        if ([] === $scopes) {
            return $this->scope;
        }

        $this->setScope(array_merge($this->getScope(), $scopes));

        return $this->scope;
    }

    /**
     * @param null|array<string> $audience an allowlist array of API identifiers/audiences
     */
    public function setAudience(?array $audience = null): self
    {
        $this->audience = $this->filterArray($audience);

        return $this;
    }

    public function setClientAssertionSigningAlgorithm(string $clientAssertionSigningAlgorithm = Token::ALGO_RS256): self
    {
        if (! in_array($clientAssertionSigningAlgorithm, ClientAssertionGenerator::CONST_SUPPORTED_ALGORITHMS, true)) {
            throw ConfigurationException::incompatibleClientAssertionSigningAlgorithm($clientAssertionSigningAlgorithm);
        }

        $this->clientAssertionSigningAlgorithm = $clientAssertionSigningAlgorithm;

        return $this;
    }

    public function setClientAssertionSigningKey(OpenSSLAsymmetricKey | string | null $clientAssertionSigningKey): self
    {
        $this->clientAssertionSigningKey = $clientAssertionSigningKey;

        return $this;
    }

    public function setClientId(?string $clientId = null): self
    {
        $clientId = trim($clientId ?? '');

        if ('' === $clientId) {
            $clientId = null;
        }

        $this->clientId = $clientId;

        return $this;
    }

    public function setClientSecret(?string $clientSecret = null): self
    {
        $clientSecret = trim($clientSecret ?? '');

        if ('' === $clientSecret) {
            $clientSecret = null;
        }

        $this->clientSecret = $clientSecret;

        return $this;
    }

    public function setCookieDomain(?string $cookieDomain = null): self
    {
        $cookieDomain = trim($cookieDomain ?? '');

        if ('' === trim($cookieDomain)) {
            $cookieDomain = null;
        }

        $this->cookieDomain = $cookieDomain;

        return $this;
    }

    public function setCookieExpires(int $cookieExpires = 0): self
    {
        if ($cookieExpires < 0) {
            throw ConfigurationException::validationFailed('cookieExpires');
        }

        $this->cookieExpires = $cookieExpires;

        return $this;
    }

    public function setCookiePath(string $cookiePath = '/'): self
    {
        $cookiePath = trim($cookiePath);

        // Cookie path cannot be empty.
        if ('' === $cookiePath) {
            $cookiePath = '/';
        }

        // Cookie path must open with a slash.
        if ('/' !== mb_substr($cookiePath, 0, 1)) {
            $cookiePath = '/' . $cookiePath;
        }

        $this->cookiePath = $cookiePath;

        return $this;
    }

    public function setCookieSameSite(?string $cookieSameSite = null): self
    {
        $cookieSameSite = trim($cookieSameSite ?? '');

        if ('' === $cookieSameSite) {
            $cookieSameSite = null;
        }

        $this->cookieSameSite = $cookieSameSite;

        return $this;
    }

    public function setCookieSecret(?string $cookieSecret = null): self
    {
        if (null !== $cookieSecret && '' === trim($cookieSecret)) {
            $cookieSecret = null;
        }

        $this->cookieSecret = $cookieSecret;

        return $this;
    }

    public function setCookieSecure(bool $cookieSecure = false): self
    {
        $this->cookieSecure = $cookieSecure;

        return $this;
    }

    public function setCustomDomain(?string $customDomain = null): self
    {
        $customDomain = trim($customDomain ?? '');

        if ('' !== $customDomain) {
            $customDomain = $this->filterDomain($customDomain);

            if (null === $customDomain) {
                throw ConfigurationException::validationFailed('customDomain');
            }
        }

        if ('' === $customDomain) {
            $customDomain = null;
        }

        $this->customDomain = $customDomain;

        return $this;
    }

    public function setDomain(?string $domain = null): self
    {
        if (is_string($domain)) {
            $domain = $this->filterDomain($domain);

            if (null === $domain) {
                throw ConfigurationException::validationFailed('domain');
            }
        }

        $this->domain = $domain;

        return $this;
    }

    public function setEventListenerProvider(?ListenerProviderInterface $eventListenerProvider = null): self
    {
        $this->eventListenerProvider = $eventListenerProvider;

        return $this;
    }

    public function setHttpClient(?ClientInterface $httpClient = null): self
    {
        $this->httpClient = $httpClient;

        return $this;
    }

    public function setHttpMaxRetries(int $httpMaxRetries = 3): self
    {
        if ($httpMaxRetries < 0) {
            throw ConfigurationException::validationFailed('httpMaxRetries');
        }

        $this->httpMaxRetries = $httpMaxRetries;

        return $this;
    }

    public function setHttpRequestFactory(?RequestFactoryInterface $httpRequestFactory = null): self
    {
        $this->httpRequestFactory = $httpRequestFactory;

        return $this;
    }

    public function setHttpResponseFactory(?ResponseFactoryInterface $httpResponseFactory = null): self
    {
        $this->httpResponseFactory = $httpResponseFactory;

        return $this;
    }

    public function setHttpStreamFactory(?StreamFactoryInterface $httpStreamFactory = null): self
    {
        $this->httpStreamFactory = $httpStreamFactory;

        return $this;
    }

    public function setHttpTelemetry(bool $httpTelemetry = true): self
    {
        $this->httpTelemetry = $httpTelemetry;

        return $this;
    }

    public function setManagementToken(?string $managementToken = null): self
    {
        $managementToken = trim($managementToken ?? '');

        if ('' === $managementToken) {
            $managementToken = null;
        }

        $this->managementToken = $managementToken;

        return $this;
    }

    public function setManagementTokenCache(?CacheItemPoolInterface $managementTokenCache = null): self
    {
        $this->managementTokenCache = $managementTokenCache;

        return $this;
    }

    /**
     * @param null|array<string> $organization An allowlist of organizations IDs/names.
     */
    public function setOrganization(?array $organization = null): self
    {
        $this->organization = $this->filterArray($organization);

        return $this;
    }

    public function setPersistAccessToken(bool $persistAccessToken = true): self
    {
        $this->persistAccessToken = $persistAccessToken;

        return $this;
    }

    public function setPersistIdToken(bool $persistIdToken = true): self
    {
        $this->persistIdToken = $persistIdToken;

        return $this;
    }

    public function setPersistRefreshToken(bool $persistRefreshToken = true): self
    {
        $this->persistRefreshToken = $persistRefreshToken;

        return $this;
    }

    public function setPersistUser(bool $persistUser = true): self
    {
        $this->persistUser = $persistUser;

        return $this;
    }

    public function setPushedAuthorizationRequest(bool $pushedAuthorizationRequest): void
    {
        $this->pushedAuthorizationRequest = $pushedAuthorizationRequest;
    }

    public function setQueryUserInfo(bool $queryUserInfo = false): self
    {
        $this->queryUserInfo = $queryUserInfo;

        return $this;
    }

    public function setRedirectUri(?string $redirectUri = null): self
    {
        $redirectUri = trim($redirectUri ?? '');

        if ('' === $redirectUri) {
            $redirectUri = null;
        }

        $this->redirectUri = $redirectUri;

        return $this;
    }

    public function setResponseMode(string $responseMode = 'query'): self
    {
        $responseMode = trim($responseMode);

        if ('' === $responseMode) {
            throw ConfigurationException::validationFailed('responseMode');
        }

        $this->responseMode = $responseMode;

        return $this;
    }

    public function setResponseType(string $responseType = 'code'): self
    {
        $responseType = trim($responseType);

        if ('' === $responseType) {
            throw ConfigurationException::validationFailed('responseType');
        }

        $this->responseType = $responseType;

        return $this;
    }

    /**
     * @param null|string[] $scope an array of scopes to request during authentication steps
     */
    public function setScope(?array $scope = ['openid', 'profile', 'email']): self
    {
        $scope = $this->filterArray($scope) ?? [];

        if ([] === $scope) {
            $scope = ['openid', 'profile', 'email'];
        }

        $this->scope = $scope;

        return $this;
    }

    public function setSessionStorage(?StoreInterface $sessionStorage = null): self
    {
        $this->sessionStorage = $sessionStorage;

        return $this;
    }

    public function setSessionStorageId(string $sessionStorageId = 'auth0_session'): self
    {
        $sessionStorageId = trim($sessionStorageId);

        if ('' === $sessionStorageId) {
            throw ConfigurationException::validationFailed('sessionStorageId');
        }

        $this->sessionStorageId = $sessionStorageId;

        return $this;
    }

    public function setStrategy(string $strategy = self::STRATEGY_REGULAR): self
    {
        if (! in_array($strategy, [self::STRATEGY_REGULAR, self::STRATEGY_API, self::STRATEGY_MANAGEMENT_API, self::STRATEGY_NONE], true)) {
            throw ConfigurationException::validationFailed('strategy');
        }

        $this->strategy = $strategy;

        return $this;
    }

    public function setTokenAlgorithm(string $tokenAlgorithm = Token::ALGO_RS256): self
    {
        if (! in_array($tokenAlgorithm, [Token::ALGO_RS256, Token::ALGO_HS256], true)) {
            throw ConfigurationException::invalidAlgorithm();
        }

        $this->tokenAlgorithm = $tokenAlgorithm;

        return $this;
    }

    public function setTokenCache(?CacheItemPoolInterface $tokenCache = null): self
    {
        $this->tokenCache = $tokenCache;

        return $this;
    }

    public function setTokenCacheTtl(int $tokenCacheTtl = 60): self
    {
        if ($tokenCacheTtl < 0) {
            throw ConfigurationException::validationFailed('tokenCacheTtl');
        }

        $this->tokenCacheTtl = $tokenCacheTtl;

        return $this;
    }

    public function setTokenJwksUri(?string $tokenJwksUri = null): self
    {
        $tokenJwksUri = trim($tokenJwksUri ?? '');

        if ('' === $tokenJwksUri) {
            $tokenJwksUri = null;
        }

        $this->tokenJwksUri = $tokenJwksUri;

        return $this;
    }

    public function setTokenLeeway(int $tokenLeeway = 60): self
    {
        if ($tokenLeeway < 0) {
            throw ConfigurationException::validationFailed('tokenLeeway');
        }

        $this->tokenLeeway = $tokenLeeway;

        return $this;
    }

    public function setTokenMaxAge(?int $tokenMaxAge = null): self
    {
        if (null !== $tokenMaxAge && $tokenMaxAge < 0) {
            throw ConfigurationException::validationFailed('tokenMaxAge');
        }

        $this->tokenMaxAge = $tokenMaxAge;

        return $this;
    }

    public function setTransientStorage(?StoreInterface $transientStorage = null): self
    {
        $this->transientStorage = $transientStorage;

        return $this;
    }

    public function setTransientStorageId(string $transientStorageId = 'auth0_transient'): self
    {
        $transientStorageId = trim($transientStorageId);

        if ('' === $transientStorageId) {
            throw ConfigurationException::validationFailed('transientStorageId');
        }

        $this->transientStorageId = $transientStorageId;

        return $this;
    }

    public function setUsePkce(bool $usePkce): self
    {
        $this->usePkce = $usePkce;

        return $this;
    }

    /**
     * Returns true when the configured `strategy` is 'stateful', meaning it requires an available and configured session.
     */
    public function usingStatefulness(): bool
    {
        return in_array($this->getStrategy(), self::STRATEGIES_USING_SESSIONS, true);
    }

    /**
     * @return array{strategy: string, domain: null, customDomain: null, clientId: null, redirectUri: null, clientSecret: null, audience: null, organization: null, usePkce: true, scope: string[], responseMode: string, responseType: string, tokenAlgorithm: string, tokenJwksUri: null, tokenMaxAge: null, tokenLeeway: int, tokenCache: null, tokenCacheTtl: int, httpClient: null, httpMaxRetries: int, httpRequestFactory: null, httpResponseFactory: null, httpStreamFactory: null, httpTelemetry: true, sessionStorage: null, sessionStorageId: string, cookieSecret: null, cookieDomain: null, cookieExpires: int, cookiePath: string, cookieSecure: false, cookieSameSite: null, persistUser: true, persistIdToken: true, persistAccessToken: true, persistRefreshToken: true, transientStorage: null, transientStorageId: string, queryUserInfo: false, managementToken: null, managementTokenCache: null, eventListenerProvider: null, clientAssertionSigningKey: null, clientAssertionSigningAlgorithm: string, pushedAuthorizationRequest: bool}
     */
    private function getPropertyDefaults(): array
    {
        return [
            'strategy' => self::STRATEGY_REGULAR,
            'domain' => null,
            'customDomain' => null,
            'clientId' => null,
            'redirectUri' => null,
            'clientSecret' => null,
            'audience' => null,
            'organization' => null,
            'usePkce' => true,
            'scope' => ['openid', 'profile', 'email'],
            'responseMode' => 'query',
            'responseType' => 'code',
            'tokenAlgorithm' => Token::ALGO_RS256,
            'tokenJwksUri' => null,
            'tokenMaxAge' => null,
            'tokenLeeway' => 60,
            'tokenCache' => null,
            'tokenCacheTtl' => 60,
            'httpClient' => null,
            'httpMaxRetries' => 3,
            'httpRequestFactory' => null,
            'httpResponseFactory' => null,
            'httpStreamFactory' => null,
            'httpTelemetry' => true,
            'sessionStorage' => null,
            'sessionStorageId' => 'auth0_session',
            'cookieSecret' => null,
            'cookieDomain' => null,
            'cookieExpires' => 0,
            'cookiePath' => '/',
            'cookieSecure' => false,
            'cookieSameSite' => null,
            'persistUser' => true,
            'persistIdToken' => true,
            'persistAccessToken' => true,
            'persistRefreshToken' => true,
            'transientStorage' => null,
            'transientStorageId' => 'auth0_transient',
            'queryUserInfo' => false,
            'managementToken' => null,
            'managementTokenCache' => null,
            'eventListenerProvider' => null,
            'clientAssertionSigningKey' => null,
            'clientAssertionSigningAlgorithm' => Token::ALGO_RS256,
            'pushedAuthorizationRequest' => false,
        ];
    }

    /**
     * @return array<callable>
     *
     * @psalm-suppress MissingClosureParamType
     */
    private function getPropertyValidators(): array
    {
        return [
            'strategy' => static fn ($value): bool => is_string($value),
            'domain' => static fn ($value): bool => is_string($value) || null === $value,
            'customDomain' => static fn ($value): bool => is_string($value) || null === $value,
            'clientId' => static fn ($value): bool => is_string($value) || null === $value,
            'redirectUri' => static fn ($value): bool => is_string($value) || null === $value,
            'clientSecret' => static fn ($value): bool => is_string($value) || null === $value,
            'audience' => static fn ($value): bool => is_array($value) || null === $value,
            'organization' => static fn ($value): bool => is_array($value) || null === $value,
            'usePkce' => static fn ($value): bool => is_bool($value),
            'scope' => static fn ($value): bool => is_array($value) || null === $value,
            'responseMode' => static fn ($value): bool => is_string($value),
            'responseType' => static fn ($value): bool => is_string($value),
            'tokenAlgorithm' => static fn ($value): bool => is_string($value),
            'tokenJwksUri' => static fn ($value): bool => is_string($value) || null === $value,
            'tokenMaxAge' => static fn ($value): bool => is_int($value) || null === $value,
            'tokenLeeway' => static fn ($value): bool => is_int($value),
            'tokenCache' => static fn ($value): bool => $value instanceof CacheItemPoolInterface || null === $value,
            'tokenCacheTtl' => static fn ($value): bool => is_int($value),
            'httpClient' => static fn ($value): bool => $value instanceof ClientInterface || null === $value,
            'httpMaxRetries' => static fn ($value): bool => is_int($value),
            'httpRequestFactory' => static fn ($value): bool => $value instanceof RequestFactoryInterface || null === $value,
            'httpResponseFactory' => static fn ($value): bool => $value instanceof ResponseFactoryInterface || null === $value,
            'httpStreamFactory' => static fn ($value): bool => $value instanceof StreamFactoryInterface || null === $value,
            'httpTelemetry' => static fn ($value): bool => is_bool($value),
            'sessionStorage' => static fn ($value): bool => $value instanceof StoreInterface || null === $value,
            'sessionStorageId' => static fn ($value): bool => is_string($value),
            'cookieSecret' => static fn ($value): bool => is_string($value) || null === $value,
            'cookieDomain' => static fn ($value): bool => is_string($value) || null === $value,
            'cookieExpires' => static fn ($value): bool => is_int($value),
            'cookiePath' => static fn ($value): bool => is_string($value),
            'cookieSecure' => static fn ($value): bool => is_bool($value),
            'cookieSameSite' => static fn ($value): bool => is_string($value) || null === $value,
            'persistUser' => static fn ($value): bool => is_bool($value),
            'persistIdToken' => static fn ($value): bool => is_bool($value),
            'persistAccessToken' => static fn ($value): bool => is_bool($value),
            'persistRefreshToken' => static fn ($value): bool => is_bool($value),
            'transientStorage' => static fn ($value): bool => $value instanceof StoreInterface || null === $value,
            'transientStorageId' => static fn ($value): bool => is_string($value),
            'queryUserInfo' => static fn ($value): bool => is_bool($value),
            'managementToken' => static fn ($value): bool => is_string($value) || null === $value,
            'managementTokenCache' => static fn ($value): bool => $value instanceof CacheItemPoolInterface || null === $value,
            'eventListenerProvider' => static fn ($value): bool => $value instanceof ListenerProviderInterface || null === $value,
            'clientAssertionSigningKey' => static fn ($value): bool => $value instanceof OpenSSLAsymmetricKey || is_string($value) || null === $value,
            'clientAssertionSigningAlgorithm' => static fn ($value): bool => is_string($value),
            'pushedAuthorizationRequest' => static fn ($value): bool => is_bool($value),
        ];
    }

    /**
     * Setup SDK factories.
     *
     * @codeCoverageIgnore
     */
    private function setupStateFactories(): void
    {
        $responseFactory = $this->getHttpResponseFactory() ?? Discover::httpResponseFactory();
        $requestFactory = $this->getHttpRequestFactory() ?? Discover::httpRequestFactory();
        $streamFactory = $this->getHttpStreamFactory() ?? Discover::httpStreamFactory();
        $httpClient = $this->getHttpClient() ?? Discover::httpClient();

        Assert::isInstanceOf($requestFactory, RequestFactoryInterface::class, 'Could not find a PSR-17 compatible request factory. Please install one, or provide one using the `setHttpRequestFactory()` method.');
        Assert::isInstanceOf($responseFactory, ResponseFactoryInterface::class, 'Could not find a PSR-17 compatible response factory. Please install one, or provide one using the `setHttpResponseFactory()` method.');
        Assert::isInstanceOf($streamFactory, StreamFactoryInterface::class, 'Could not find a PSR-17 compatible stream factory. Please install one, or provide one using the `setHttpStreamFactory()` method.');
        Assert::isInstanceOf($httpClient, ClientInterface::class, 'Could not find a PSR-18 compatible HTTP client. Please install one, or provide one using the `setHttpClient()` method.');

        if (! $this->hasHttpClient()) {
            $this->setHttpClient($httpClient);
        }
        if (! $this->hasHttpRequestFactory()) {
            $this->setHttpRequestFactory($requestFactory);
        }
        if (! $this->hasHttpResponseFactory()) {
            $this->setHttpResponseFactory($responseFactory);
        }
        if (! $this->hasHttpStreamFactory()) {
            $this->setHttpStreamFactory($streamFactory);
        }
    }

    /**
     * Setup SDK storage state.
     */
    private function setupStateStorage(): void
    {
        if (! $this->getSessionStorage() instanceof StoreInterface) {
            $this->setSessionStorage(new CookieStore($this, $this->getSessionStorageId()));
        }

        if (! $this->getTransientStorage() instanceof StoreInterface) {
            $this->setTransientStorage(new CookieStore($this, $this->getTransientStorageId()));
        }
    }

    /**
     * Setup SDK validators based on strategy type.
     *
     * @param ?string $strategy
     */
    private function validateState(
        ?string $strategy = null,
    ): void {
        $strategy ??= $this->getStrategy();

        if (self::STRATEGY_REGULAR === $strategy) {
            $this->validateStateWebApp();
        }

        if (self::STRATEGY_API === $strategy) {
            $this->validateStateApi();
        }

        if (self::STRATEGY_MANAGEMENT_API === $strategy) {
            $this->validateStateManagement();
        }
    }

    /**
     * Run validations for an API-only usage configuration.
     */
    private function validateStateApi(): void
    {
        if (! $this->hasDomain()) {
            throw ConfigurationException::requiresDomain();
        }

        if (! $this->hasAudience()) {
            throw ConfigurationException::requiresAudience();
        }
    }

    /**
     * Run validations for a Management-only usage configuration.
     */
    private function validateStateManagement(): void
    {
        if (! $this->hasDomain()) {
            throw ConfigurationException::requiresDomain();
        }

        if (! $this->hasManagementToken()) {
            if (! $this->hasClientId()) {
                throw ConfigurationException::requiresClientId();
            }

            if (! $this->hasClientSecret() && ! $this->hasClientAssertionSigningKey()) {
                throw ConfigurationException::requiresClientSecret();
            }
        }
    }

    /**
     * Run validations for a general webapp usage configuration.
     */
    private function validateStateWebApp(): void
    {
        if (! $this->hasDomain()) {
            throw ConfigurationException::requiresDomain();
        }

        if (! $this->hasClientId()) {
            throw ConfigurationException::requiresClientId();
        }

        if ('HS256' === $this->getTokenAlgorithm() && ! $this->hasClientSecret()) {
            throw ConfigurationException::requiresClientSecret();
        }

        if (! $this->hasCookieSecret()) {
            throw ConfigurationException::requiresCookieSecret();
        }
    }
<<<<<<< HEAD

    /**
     * @return array<callable>
     *
     * @psalm-suppress MissingClosureParamType
     */
    private function getPropertyValidators(): array
    {
        return [
            'strategy'               => static fn ($value) => \is_string($value),
            'domain'                 => static fn ($value) => \is_string($value) || null === $value,
            'customDomain'           => static fn ($value) => \is_string($value) || null === $value,
            'clientId'               => static fn ($value) => \is_string($value) || null === $value,
            'redirectUri'            => static fn ($value) => \is_string($value) || null === $value,
            'clientSecret'           => static fn ($value) => \is_string($value) || null === $value,
            'audience'               => static fn ($value) => \is_array($value) || null === $value,
            'organization'           => static fn ($value) => \is_array($value) || null === $value,
            'usePkce'                => static fn ($value) => \is_bool($value),
            'scope'                  => static fn ($value) => \is_array($value) || null === $value,
            'responseMode'           => static fn ($value) => \is_string($value),
            'responseType'           => static fn ($value) => \is_string($value),
            'tokenAlgorithm'         => static fn ($value) => \is_string($value),
            'tokenJwksUri'           => static fn ($value) => \is_string($value) || null === $value,
            'tokenMaxAge'            => static fn ($value) => \is_int($value) || null === $value,
            'tokenLeeway'            => static fn ($value) => \is_int($value),
            'tokenCache'             => static fn ($value) => $value instanceof CacheItemPoolInterface || null === $value,
            'tokenCacheTtl'          => static fn ($value) => \is_int($value),
            'httpClient'             => static fn ($value) => $value instanceof ClientInterface || null === $value,
            'httpMaxRetries'         => static fn ($value) => \is_int($value),
            'httpRequestFactory'     => static fn ($value) => $value instanceof RequestFactoryInterface || null === $value,
            'httpResponseFactory'    => static fn ($value) => $value instanceof ResponseFactoryInterface || null === $value,
            'httpStreamFactory'      => static fn ($value) => $value instanceof StreamFactoryInterface || null === $value,
            'httpTelemetry'          => static fn ($value) => \is_bool($value),
            'sessionStorage'         => static fn ($value) => $value instanceof StoreInterface || null === $value,
            'sessionStorageId'       => static fn ($value) => \is_string($value),
            'cookieSecret'           => static fn ($value) => \is_string($value) || null === $value,
            'cookieDomain'           => static fn ($value) => \is_string($value) || null === $value,
            'cookieExpires'          => static fn ($value) => \is_int($value),
            'cookiePath'             => static fn ($value) => \is_string($value),
            'cookieSecure'           => static fn ($value) => \is_bool($value),
            'cookieSameSite'         => static fn ($value) => \is_string($value) || null === $value,
            'persistUser'            => static fn ($value) => \is_bool($value),
            'persistIdToken'         => static fn ($value) => \is_bool($value),
            'persistAccessToken'     => static fn ($value) => \is_bool($value),
            'persistRefreshToken'    => static fn ($value) => \is_bool($value),
            'transientStorage'       => static fn ($value) => $value instanceof StoreInterface || null === $value,
            'transientStorageId'     => static fn ($value) => \is_string($value),
            'queryUserInfo'          => static fn ($value) => \is_bool($value),
            'managementToken'        => static fn ($value) => \is_string($value) || null === $value,
            'managementTokenCache'   => static fn ($value) => $value instanceof CacheItemPoolInterface || null === $value,
            'eventListenerProvider'  => static fn ($value) => $value instanceof ListenerProviderInterface || null === $value,
            'backchannelLogoutCache' => static fn ($value) => $value instanceof CacheItemPoolInterface || null === $value,
        ];
    }

    /**
     * @return array<mixed>
     */
    private function getPropertyDefaults(): array
    {
        return [
            'strategy'               => self::STRATEGY_REGULAR,
            'domain'                 => null,
            'customDomain'           => null,
            'clientId'               => null,
            'redirectUri'            => null,
            'clientSecret'           => null,
            'audience'               => null,
            'organization'           => null,
            'usePkce'                => true,
            'scope'                  => ['openid', 'profile', 'email'],
            'responseMode'           => 'query',
            'responseType'           => 'code',
            'tokenAlgorithm'         => Token::ALGO_RS256,
            'tokenJwksUri'           => null,
            'tokenMaxAge'            => null,
            'tokenLeeway'            => 60,
            'tokenCache'             => null,
            'tokenCacheTtl'          => 60,
            'httpClient'             => null,
            'httpMaxRetries'         => 3,
            'httpRequestFactory'     => null,
            'httpResponseFactory'    => null,
            'httpStreamFactory'      => null,
            'httpTelemetry'          => true,
            'sessionStorage'         => null,
            'sessionStorageId'       => 'auth0_session',
            'cookieSecret'           => null,
            'cookieDomain'           => null,
            'cookieExpires'          => 0,
            'cookiePath'             => '/',
            'cookieSecure'           => false,
            'cookieSameSite'         => null,
            'persistUser'            => true,
            'persistIdToken'         => true,
            'persistAccessToken'     => true,
            'persistRefreshToken'    => true,
            'transientStorage'       => null,
            'transientStorageId'     => 'auth0_transient',
            'queryUserInfo'          => false,
            'managementToken'        => null,
            'managementTokenCache'   => null,
            'eventListenerProvider'  => null,
            'backchannelLogoutCache' => null,
        ];
    }
=======
>>>>>>> c0720c2a
}<|MERGE_RESOLUTION|>--- conflicted
+++ resolved
@@ -62,13 +62,13 @@
     /**
      * SdkConfiguration Constructor.
      *
-     * @param null|array<mixed>                $configuration                   An key-value array matching this constructor's arguments. Overrides any other passed arguments with the same key name.
+     * @param null|array<mixed>                $configuration                    An key-value array matching this constructor's arguments. Overrides any other passed arguments with the same key name.
      * @param string                           $strategy                        Defaults to 'webapp'. Should be assigned either 'api', 'management', or 'webapp' to specify the type of application the SDK is being applied to. Determines what configuration options will be required at initialization.
-     * @param null|string                      $domain                          auth0 domain for your tenant, found in your Auth0 Application settings
-     * @param null|string                      $customDomain                    if you have configured Auth0 to use a custom domain, configure it here
-     * @param null|string                      $clientId                        client ID, found in the Auth0 Application settings
-     * @param null|string                      $redirectUri                     authentication callback URI, as defined in your Auth0 Application settings
-     * @param null|string                      $clientSecret                    client Secret, found in the Auth0 Application settings
+     * @param null|string                      $domain                          Auth0 domain for your tenant, found in your Auth0 Application settings
+     * @param null|string                      $customDomain                    If you have configured Auth0 to use a custom domain, configure it here
+     * @param null|string                      $clientId                        Client ID, found in the Auth0 Application settings
+     * @param null|string                      $redirectUri                     Authentication callback URI, as defined in your Auth0 Application settings
+     * @param null|string                      $clientSecret                    Client Secret, found in the Auth0 Application settings
      * @param null|array<string>               $audience                        One or more API identifiers, found in your Auth0 API settings. The SDK uses the first value for building links. If provided, at least one of these values must match the 'aud' claim to validate an ID Token successfully.
      * @param null|array<string>               $organization                    Allowlist containing one or more organization IDs/names. Reference your Auth0 organization settings for these values. By default, the SDK will use the first value provided when generating authorization links.
      * @param bool                             $usePkce                         Defaults to true. Use PKCE (Proof Key of Code Exchange) with Authorization Code Flow requests. See https://auth0.com/docs/flows/call-your-api-using-the-authorization-code-flow-with-pkce
@@ -77,19 +77,19 @@
      * @param string                           $responseType                    Defaults to 'code.' Use 'code' for server-side flows and 'token' for application side flow.
      * @param string                           $tokenAlgorithm                  Defaults to 'RS256'. Algorithm to use for Token verification. Expects either 'RS256' or 'HS256'.
      * @param null|string                      $tokenJwksUri                    URI to the JWKS when verifying RS256 tokens
-     * @param null|int                         $tokenMaxAge                     the maximum window of time (in seconds) since the 'auth_time' to accept during Token validation
+     * @param null|int                         $tokenMaxAge                     The maximum window of time (in seconds) since the 'auth_time' to accept during Token validation
      * @param int                              $tokenLeeway                     Defaults to 60. Leeway (in seconds) to allow during time calculations with Token validation.
-     * @param null|CacheItemPoolInterface      $tokenCache                      a PSR-6 compatible cache adapter for storing JSON Web Key Sets (JWKS)
-     * @param int                              $tokenCacheTtl                   how long (in seconds) to keep a JWKS cached
-     * @param null|ClientInterface             $httpClient                      a PSR-18 compatible HTTP client to use for API requests
-     * @param int                              $httpMaxRetries                  when a rate-limit (429 status code) response is returned from the Auth0 API, automatically retry the request up to this many times
-     * @param null|RequestFactoryInterface     $httpRequestFactory              a PSR-17 compatible request factory to generate HTTP requests
-     * @param null|ResponseFactoryInterface    $httpResponseFactory             a PSR-17 compatible response factory to generate HTTP responses
-     * @param null|StreamFactoryInterface      $httpStreamFactory               a PSR-17 compatible stream factory to create request body streams
+     * @param null|CacheItemPoolInterface      $tokenCache                      A PSR-6 compatible cache adapter for storing JSON Web Key Sets (JWKS)
+     * @param int                              $tokenCacheTtl                   How long (in seconds) to keep a JWKS cached
+     * @param null|ClientInterface             $httpClient                      A PSR-18 compatible HTTP client to use for API requests
+     * @param int                              $httpMaxRetries                  When a rate-limit (429 status code) response is returned from the Auth0 API, automatically retry the request up to this many times
+     * @param null|RequestFactoryInterface     $httpRequestFactory              A PSR-17 compatible request factory to generate HTTP requests
+     * @param null|ResponseFactoryInterface    $httpResponseFactory             A PSR-17 compatible response factory to generate HTTP responses
+     * @param null|StreamFactoryInterface      $httpStreamFactory               A PSR-17 compatible stream factory to create request body streams
      * @param bool                             $httpTelemetry                   Defaults to true. If true, API requests will include telemetry about the SDK and PHP runtime version to help us improve our services.
      * @param null|StoreInterface              $sessionStorage                  Defaults to use cookies. A StoreInterface-compatible class for storing Token state.
      * @param string                           $sessionStorageId                Defaults to 'auth0_session'. The namespace to prefix session items under.
-     * @param null|string                      $cookieSecret                    the secret used to derive an encryption key for the user identity in a session cookie and to sign the transient cookies used by the login callback
+     * @param null|string                      $cookieSecret                    The secret used to derive an encryption key for the user identity in a session cookie and to sign the transient cookies used by the login callback
      * @param null|string                      $cookieDomain                    Defaults to value of HTTP_HOST server environment information. Cookie domain, for example 'www.example.com', for use with PHP sessions and SDK cookies. To make cookies visible on all subdomains then the domain must be prefixed with a dot like '.example.com'.
      * @param int                              $cookieExpires                   Defaults to 0. How long, in seconds, before cookies expire. If set to 0 the cookie will expire at the end of the session (when the browser closes).
      * @param string                           $cookiePath                      Defaults to '/'. Specifies path on the domain where the cookies will work. Use a single slash ('/') for all paths on the domain.
@@ -103,11 +103,12 @@
      * @param string                           $transientStorageId              Defaults to 'auth0_transient'. The namespace to prefix transient items under.
      * @param bool                             $queryUserInfo                   Defaults to false. If true, query the /userinfo endpoint during an authorization code exchange.
      * @param null|string                      $managementToken                 An Access Token to use for Management API calls. If there isn't one specified, the SDK will attempt to get one for you using your $clientSecret.
-     * @param null|CacheItemPoolInterface      $managementTokenCache            a PSR-6 compatible cache adapter for storing generated management access tokens
-     * @param null|ListenerProviderInterface   $eventListenerProvider           a PSR-14 compatible event listener provider, for interfacing with events triggered by the SDK
+     * @param null|CacheItemPoolInterface      $managementTokenCache            A PSR-6 compatible cache adapter for storing generated management access tokens
+     * @param null|ListenerProviderInterface   $eventListenerProvider           A PSR-14 compatible event listener provider, for interfacing with events triggered by the SDK
      * @param null|OpenSSLAsymmetricKey|string $clientAssertionSigningKey       An OpenSSLAsymmetricKey (or string representing equivalent, such as a PEM) to use for signing the client assertion. If not specified, the SDK will attempt to use the $clientSecret.
      * @param string                           $clientAssertionSigningAlgorithm Defaults to RS256. Algorithm to use for signing the client assertion.
      * @param bool                             $pushedAuthorizationRequest      Defaults to false. If true, the SDK will attempt to use the Pushed Authorization Requests for authentication. See https://www.rfc-editor.org/rfc/rfc9126.html#.
+     * @param null|CacheItemPoolInterface      $backchannelLogoutCache          A PSR-6 compatible cache adapter for storing backchannel logout tokens.
      *
      * @throws ConfigurationException when a valid `$strategy` is not specified
      */
@@ -155,13 +156,10 @@
         private ?string $managementToken = null,
         private ?CacheItemPoolInterface $managementTokenCache = null,
         private ?ListenerProviderInterface $eventListenerProvider = null,
-<<<<<<< HEAD
-        private ?CacheItemPoolInterface $backchannelLogoutCache = null,
-=======
         private OpenSSLAsymmetricKey | string | null $clientAssertionSigningKey = null,
         private string $clientAssertionSigningAlgorithm = Token::ALGO_RS256,
         private bool $pushedAuthorizationRequest = false,
->>>>>>> c0720c2a
+        private ?CacheItemPoolInterface $backchannelLogoutCache = null,
     ) {
         if (null !== $configuration && [] !== $configuration) {
             $this->applyConfiguration($configuration);
@@ -227,33 +225,10 @@
         return $this->eventDispatcher;
     }
 
-<<<<<<< HEAD
-    public function setBackchannelTokenCache(?CacheItemPoolInterface $backchannelLogoutCache = null): self
-    {
-        $this->backchannelLogoutCache = $backchannelLogoutCache;
-
-        return $this;
-    }
-
-    public function getBackchannelLogoutCache(?\Throwable $exceptionIfNull = null): ?CacheItemPoolInterface
-    {
-        $this->exceptionIfNull($this->backchannelLogoutCache, $exceptionIfNull);
-
-        return $this->backchannelLogoutCache;
-    }
-
-    public function hasBackchannelLogoutCache(): bool
-    {
-        return null !== $this->backchannelLogoutCache;
-    }
-
-    public function setCookieDomain(?string $cookieDomain = null): self
-=======
     /**
      * Return the configured domain with protocol.
      */
     public function formatCustomDomain(): ?string
->>>>>>> c0720c2a
     {
         if ($this->hasCustomDomain()) {
             return 'https://' . ($this->getCustomDomain() ?? '');
@@ -1348,6 +1323,25 @@
         $this->usePkce = $usePkce;
 
         return $this;
+    }
+
+    public function setBackchannelTokenCache(?CacheItemPoolInterface $backchannelLogoutCache = null): self
+    {
+        $this->backchannelLogoutCache = $backchannelLogoutCache;
+
+        return $this;
+    }
+
+    public function getBackchannelLogoutCache(?\Throwable $exceptionIfNull = null): ?CacheItemPoolInterface
+    {
+        $this->exceptionIfNull($this->backchannelLogoutCache, $exceptionIfNull);
+
+        return $this->backchannelLogoutCache;
+    }
+
+    public function hasBackchannelLogoutCache(): bool
+    {
+        return null !== $this->backchannelLogoutCache;
     }
 
     /**
@@ -1409,6 +1403,7 @@
             'clientAssertionSigningKey' => null,
             'clientAssertionSigningAlgorithm' => Token::ALGO_RS256,
             'pushedAuthorizationRequest' => false,
+            'backchannelLogoutCache' => null,
         ];
     }
 
@@ -1465,6 +1460,7 @@
             'clientAssertionSigningKey' => static fn ($value): bool => $value instanceof OpenSSLAsymmetricKey || is_string($value) || null === $value,
             'clientAssertionSigningAlgorithm' => static fn ($value): bool => is_string($value),
             'pushedAuthorizationRequest' => static fn ($value): bool => is_bool($value),
+            'backchannelLogoutCache' => static fn ($value) => $value instanceof CacheItemPoolInterface || null === $value,
         ];
     }
 
@@ -1591,113 +1587,4 @@
             throw ConfigurationException::requiresCookieSecret();
         }
     }
-<<<<<<< HEAD
-
-    /**
-     * @return array<callable>
-     *
-     * @psalm-suppress MissingClosureParamType
-     */
-    private function getPropertyValidators(): array
-    {
-        return [
-            'strategy'               => static fn ($value) => \is_string($value),
-            'domain'                 => static fn ($value) => \is_string($value) || null === $value,
-            'customDomain'           => static fn ($value) => \is_string($value) || null === $value,
-            'clientId'               => static fn ($value) => \is_string($value) || null === $value,
-            'redirectUri'            => static fn ($value) => \is_string($value) || null === $value,
-            'clientSecret'           => static fn ($value) => \is_string($value) || null === $value,
-            'audience'               => static fn ($value) => \is_array($value) || null === $value,
-            'organization'           => static fn ($value) => \is_array($value) || null === $value,
-            'usePkce'                => static fn ($value) => \is_bool($value),
-            'scope'                  => static fn ($value) => \is_array($value) || null === $value,
-            'responseMode'           => static fn ($value) => \is_string($value),
-            'responseType'           => static fn ($value) => \is_string($value),
-            'tokenAlgorithm'         => static fn ($value) => \is_string($value),
-            'tokenJwksUri'           => static fn ($value) => \is_string($value) || null === $value,
-            'tokenMaxAge'            => static fn ($value) => \is_int($value) || null === $value,
-            'tokenLeeway'            => static fn ($value) => \is_int($value),
-            'tokenCache'             => static fn ($value) => $value instanceof CacheItemPoolInterface || null === $value,
-            'tokenCacheTtl'          => static fn ($value) => \is_int($value),
-            'httpClient'             => static fn ($value) => $value instanceof ClientInterface || null === $value,
-            'httpMaxRetries'         => static fn ($value) => \is_int($value),
-            'httpRequestFactory'     => static fn ($value) => $value instanceof RequestFactoryInterface || null === $value,
-            'httpResponseFactory'    => static fn ($value) => $value instanceof ResponseFactoryInterface || null === $value,
-            'httpStreamFactory'      => static fn ($value) => $value instanceof StreamFactoryInterface || null === $value,
-            'httpTelemetry'          => static fn ($value) => \is_bool($value),
-            'sessionStorage'         => static fn ($value) => $value instanceof StoreInterface || null === $value,
-            'sessionStorageId'       => static fn ($value) => \is_string($value),
-            'cookieSecret'           => static fn ($value) => \is_string($value) || null === $value,
-            'cookieDomain'           => static fn ($value) => \is_string($value) || null === $value,
-            'cookieExpires'          => static fn ($value) => \is_int($value),
-            'cookiePath'             => static fn ($value) => \is_string($value),
-            'cookieSecure'           => static fn ($value) => \is_bool($value),
-            'cookieSameSite'         => static fn ($value) => \is_string($value) || null === $value,
-            'persistUser'            => static fn ($value) => \is_bool($value),
-            'persistIdToken'         => static fn ($value) => \is_bool($value),
-            'persistAccessToken'     => static fn ($value) => \is_bool($value),
-            'persistRefreshToken'    => static fn ($value) => \is_bool($value),
-            'transientStorage'       => static fn ($value) => $value instanceof StoreInterface || null === $value,
-            'transientStorageId'     => static fn ($value) => \is_string($value),
-            'queryUserInfo'          => static fn ($value) => \is_bool($value),
-            'managementToken'        => static fn ($value) => \is_string($value) || null === $value,
-            'managementTokenCache'   => static fn ($value) => $value instanceof CacheItemPoolInterface || null === $value,
-            'eventListenerProvider'  => static fn ($value) => $value instanceof ListenerProviderInterface || null === $value,
-            'backchannelLogoutCache' => static fn ($value) => $value instanceof CacheItemPoolInterface || null === $value,
-        ];
-    }
-
-    /**
-     * @return array<mixed>
-     */
-    private function getPropertyDefaults(): array
-    {
-        return [
-            'strategy'               => self::STRATEGY_REGULAR,
-            'domain'                 => null,
-            'customDomain'           => null,
-            'clientId'               => null,
-            'redirectUri'            => null,
-            'clientSecret'           => null,
-            'audience'               => null,
-            'organization'           => null,
-            'usePkce'                => true,
-            'scope'                  => ['openid', 'profile', 'email'],
-            'responseMode'           => 'query',
-            'responseType'           => 'code',
-            'tokenAlgorithm'         => Token::ALGO_RS256,
-            'tokenJwksUri'           => null,
-            'tokenMaxAge'            => null,
-            'tokenLeeway'            => 60,
-            'tokenCache'             => null,
-            'tokenCacheTtl'          => 60,
-            'httpClient'             => null,
-            'httpMaxRetries'         => 3,
-            'httpRequestFactory'     => null,
-            'httpResponseFactory'    => null,
-            'httpStreamFactory'      => null,
-            'httpTelemetry'          => true,
-            'sessionStorage'         => null,
-            'sessionStorageId'       => 'auth0_session',
-            'cookieSecret'           => null,
-            'cookieDomain'           => null,
-            'cookieExpires'          => 0,
-            'cookiePath'             => '/',
-            'cookieSecure'           => false,
-            'cookieSameSite'         => null,
-            'persistUser'            => true,
-            'persistIdToken'         => true,
-            'persistAccessToken'     => true,
-            'persistRefreshToken'    => true,
-            'transientStorage'       => null,
-            'transientStorageId'     => 'auth0_transient',
-            'queryUserInfo'          => false,
-            'managementToken'        => null,
-            'managementTokenCache'   => null,
-            'eventListenerProvider'  => null,
-            'backchannelLogoutCache' => null,
-        ];
-    }
-=======
->>>>>>> c0720c2a
 }