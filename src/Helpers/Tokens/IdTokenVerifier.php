--- conflicted
+++ resolved
@@ -100,21 +100,6 @@
         /*
          * Organization check
          */
-<<<<<<< HEAD
-        $tokenOrgId    = $verifiedToken['org_id'] ?? null;
-        $expectedOrgId = $options['org_id'] ?? null;
-
-        if (null !== $expectedOrgId && (null === $tokenOrgId || ! is_string($tokenOrgId))) {
-            throw new InvalidTokenException('Organization Id (org_id) claim must be a string present in the ID token');
-        }
-
-        if (null !== $expectedOrgId && ($tokenOrgId !== $expectedOrgId)) {
-            throw new InvalidTokenException( sprintf(
-                'Organization Id (org_id) claim value mismatch in the ID token; expected "%s", found "%s"',
-                $expectedOrgId,
-                $tokenOrgId
-            ) );
-=======
         $expectedOrganization = $options['org_id'] ?? null;
 
         if (null !== $expectedOrganization) {
@@ -131,7 +116,6 @@
                     $tokenOrganization
                 ) );
             }
->>>>>>> 1335f7de
         }
 
         /*
