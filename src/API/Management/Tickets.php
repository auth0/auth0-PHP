--- conflicted
+++ resolved
@@ -50,11 +50,7 @@
      */
     public function createPasswordChangeTicketByEmail($email, $new_password = null, $result_url = null, $connection_id = null) 
     {
-<<<<<<< HEAD
         return $this->createPasswordChangeTicketRaw(null, $email, $new_password, $result_url, $connection_id);
-=======
-        return $this->createPasswordChangeTicketRaw(null, $mail, $new_password, $result_url, $connection_id);
->>>>>>> b6817f20
     }
 
     /**
