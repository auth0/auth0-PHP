--- conflicted
+++ resolved
@@ -1,4 +1,4 @@
-<?php
+ <?php
 
 declare(strict_types=1);
 
@@ -15,97 +15,6 @@
     public function authentication(): AuthenticationInterface;
 
     /**
-<<<<<<< HEAD
-     * Create, configure, and return an instance of the Management class.
-     */
-    public function management(): ManagementInterface;
-
-    /**
-     * Retrieve the SdkConfiguration instance.
-     */
-    public function configuration(): SdkConfiguration;
-
-    /**
-     * Return the url to the login page.
-     *
-     * @param  string|null  $redirectUrl  Optional. URI to return to after logging out. Defaults to the SDK's configured redirectUri.
-     * @param  array<int|string|null>|null  $params  additional parameters to include with the request
-     *
-     * @throws \Auth0\SDK\Exception\ConfigurationException when a Client ID is not configured
-     * @throws \Auth0\SDK\Exception\ConfigurationException when `redirectUri` is not specified, and supplied SdkConfiguration does not have a default redirectUri configured
-     *
-     * @see https://auth0.com/docs/api/authentication#login
-     */
-    public function login(
-        ?string $redirectUrl = null,
-        ?array $params = null,
-    ): string;
-
-    /**
-     * Return the url to the signup page when using the New Universal Login Experience.
-     *
-     * @param  string|null  $redirectUrl  Optional. URI to return to after logging out. Defaults to the SDK's configured redirectUri.
-     * @param  array<int|string|null>|null  $params  additional parameters to include with the request
-     *
-     * @throws \Auth0\SDK\Exception\ConfigurationException when a Client ID is not configured
-     * @throws \Auth0\SDK\Exception\ConfigurationException when `redirectUri` is not specified, and supplied SdkConfiguration does not have a default redirectUri configured
-     *
-     * @see https://auth0.com/docs/universal-login/new-experience
-     * @see https://auth0.com/docs/api/authentication#login
-     */
-    public function signup(
-        ?string $redirectUrl = null,
-        ?array $params = null,
-    ): string;
-
-    /**
-     * If invitation parameters are present in the request, handle extraction and return a URL for redirection to Universal Login to accept. Returns null if no invitation parameters were found.
-     *
-     * @param  string|null  $redirectUrl  Optional. URI to return to after logging out. Defaults to the SDK's configured redirectUri.
-     * @param  array<int|string|null>|null  $params  additional parameters to include with the request
-     *
-     * @throws \Auth0\SDK\Exception\ConfigurationException when a Client ID is not configured
-     * @throws \Auth0\SDK\Exception\ConfigurationException when `redirectUri` is not specified, and supplied SdkConfiguration does not have a default redirectUri configured
-     *
-     * @see https://auth0.com/docs/universal-login/new-experience
-     * @see https://auth0.com/docs/api/authentication#login
-     */
-    public function handleInvitation(
-        ?string $redirectUrl = null,
-        ?array $params = null,
-    ): ?string;
-
-    /**
-     * Delete any persistent data and clear out all stored properties, and return the URI to Auth0 /logout endpoint for redirection.
-     *
-     * @param  string|null  $returnUri  Optional. URI to return to after logging out. Defaults to the SDK's configured redirectUri.
-     * @param  array<int|string|null>|null  $params  Optional. Additional parameters to include with the request.
-     *
-     * @throws \Auth0\SDK\Exception\ConfigurationException when a Client ID is not configured
-     * @throws \Auth0\SDK\Exception\ConfigurationException when `returnUri` is not specified, and supplied SdkConfiguration does not have a default redirectUri configured
-     *
-     * @see https://auth0.com/docs/api/authentication#logout
-     */
-    public function logout(
-        ?string $returnUri = null,
-        ?array $params = null,
-    ): string;
-
-    /**
-     * Store a OIDC Backchannel Logout request in the cache. Matching sessions will be invalidated on future requests when getCredentials() is called.
-     *
-     * @param  string  $logoutToken  An encoded logout token to validate and process.
-     *
-     * @throws \Auth0\SDK\Exception\ConfigurationException when used without statefulness being configured
-     * @throws \Auth0\SDK\Exception\InvalidTokenException when token validation fails. See the exception message for further details.
-     */
-    public function handleBackchannelLogout(
-        string $logoutToken,
-    ): TokenInterface;
-
-    /**
-=======
->>>>>>> c0720c2a
      * Delete any persistent data and clear out all stored properties.
      *
      * @param bool $transient when true, data in transient storage is also cleared
@@ -199,6 +108,32 @@
     ): ?TokenInterface;
 
     /**
+     * Store a OIDC Backchannel Logout request in the cache. Matching sessions will be invalidated on future requests when getCredentials() is called.
+     *
+     * @param  string  $logoutToken  An encoded logout token to validate and process.
+     *
+     * @throws \Auth0\SDK\Exception\ConfigurationException when used without statefulness being configured
+     * @throws \Auth0\SDK\Exception\InvalidTokenException when token validation fails. See the exception message for further details.
+     */
+    public function handleBackchannelLogout(
+        string $logoutToken,
+    ): TokenInterface;
+
+    /**
+     * Sets and persists an identifier used for OIDC backchannel logout requests.
+     *
+     * @param  string  $backchannel  an OIDC backchannel logout identifier composed of the sub, iss and sid claims from the source ID Token.
+     */
+    public function setBackchannel(
+        string $backchannel,
+    ): self;
+
+    /**
+     * Get the OIDC backchannel logout key generated during exchange(). This is used for session matching with getCredentials() calls, for comparison against cached requests from handleBackchannelLogout().
+     */
+    public function getBackchannel(): ?string;
+
+    /**
      * Return an object representing the current session credentials (including id token, access token, access token expiration, refresh token and user data) without triggering an authorization flow. Returns null when session data is not available.
      */
     public function getCredentials(): ?object;
@@ -300,18 +235,7 @@
     ): string;
 
     /**
-<<<<<<< HEAD
-     * Get the OIDC backchannel logout key generated during exchange(). This is used for session matching with getCredentials() calls, for comparison against cached requests from handleBackchannelLogout().
-     */
-    public function getBackchannel(): ?string;
-
-    /**
-     * Updates the active session's stored Id Token.
-     *
-     * @param  string  $idToken  id token returned from the code exchange
-=======
      * Create, configure, and return an instance of the Management class.
->>>>>>> c0720c2a
      */
     public function management(): ManagementInterface;
 
@@ -374,20 +298,7 @@
     ): self;
 
     /**
-<<<<<<< HEAD
-     * Sets and persists an identifier used for OIDC backchannel logout requests.
-     *
-     * @param  string  $backchannel  an OIDC backchannel logout identifier composed of the sub, iss and sid claims from the source ID Token.
-     */
-    public function setBackchannel(
-        string $backchannel,
-    ): self;
-
-    /**
-     * Get an available bearer token from a variety of input sources.
-=======
      * Updates the active session's stored Id Token.
->>>>>>> c0720c2a
      *
      * @param string $idToken id token returned from the code exchange
      */
