--- conflicted
+++ resolved
@@ -94,10 +94,7 @@
 
     /**
      * Auth0 Organization ID, found in your Organization settings.
-<<<<<<< HEAD
-=======
      * Used for generating log in urls and validating token claims.
->>>>>>> 1335f7de
      *
      * @var string
      */
@@ -777,11 +774,7 @@
      *
      * @return void
      */
-<<<<<<< HEAD
-    protected function handleInvitation()
-=======
     public function handleInvitation()
->>>>>>> 1335f7de
     {
         if ($invite = $this->getInvitationParameters()) {
             $this->login(null, null, [
@@ -796,11 +789,7 @@
      *
      * @return object|null
      */
-<<<<<<< HEAD
-    protected function getInvitationParameters()
-=======
     public function getInvitationParameters()
->>>>>>> 1335f7de
     {
         $invite = null;
         $orgId = null;
