<?php

declare(strict_types=1);

namespace Auth0\SDK;

use Auth0\SDK\Configuration\SdkConfiguration;
use Auth0\SDK\Contract\TokenInterface;
use Auth0\SDK\Token\Parser;
use Psr\Cache\CacheItemPoolInterface;

use function is_array;
use function is_int;
use function is_string;

final class Token implements TokenInterface
{
<<<<<<< HEAD
    public const TYPE_ID_TOKEN = 1;
    public const TYPE_ACCESS_TOKEN = 2;
    public const TYPE_LOGOUT_TOKEN = 3;

    /**
     * @deprecated Use TYPE_ACCESS_TOKEN instead.
     */
    public const TYPE_TOKEN = 2;
=======
    // TODO: Replace these with an enum when PHP 8.1 is our min supported version.
    /**
     * @var string
     */
    public const ALGO_HS256 = 'HS256';

    /**
     * @var string
     */
    public const ALGO_HS384 = 'HS384';

    /**
     * @var string
     */
    public const ALGO_HS512 = 'HS512';
>>>>>>> c0720c2a

    /**
     * @var string
     */
    public const ALGO_RS256 = 'RS256';
<<<<<<< HEAD
    public const ALGO_HS256 = 'HS256';
=======

    /**
     * @var string
     */
    public const ALGO_RS384 = 'RS384';

    /**
     * @var string
     */
    public const ALGO_RS512 = 'RS512';

    /**
     * @var int
     */
    public const TYPE_ACCESS_TOKEN = 2;

    /**
     * @var int
     */
    public const TYPE_ID_TOKEN = 1;

    /**
     * @var int
     */
    public const TYPE_TOKEN = 2;
>>>>>>> c0720c2a

    private ?Parser $parser = null;

    /**
     * Constructor for Token handling class.
     *
     * @param SdkConfiguration $configuration Required. Base configuration options for the SDK. See the SdkConfiguration class constructor for options.
     * @param string           $jwt           a JWT string to parse, and prepare for verification and validation
     * @param int              $type          Specify the Token type to toggle specific claim validations. Defaults to 1 for ID Token. See TYPE_ consts for options.
     *
     * @throws \Auth0\SDK\Exception\InvalidTokenException When Token parsing fails. See the exception message for further details.
     */
    public function __construct(
        private SdkConfiguration $configuration,
        private string $jwt,
        private int $type = self::TYPE_ID_TOKEN,
    ) {
    }

    public function getAudience(): ?array
    {
        $claim = $this->getParser()->getClaim('aud');
        $reshaped = [];

        if (is_string($claim) || is_int($claim)) {
            $claim = [$claim];
        }

        if (! is_array($claim)) {
            return null;
        }

        foreach ($claim as $k => $v) {
            if (is_string($v) && ctype_digit($v)) {
                $v = (int) $v;
            }

            if (is_string($v) || is_int($v)) {
                $reshaped[$k] = (string) $v;
            }
        }

        return $reshaped;
    }

    public function getAuthorizedParty(): ?string
    {
        if (is_string($claim = $this->getParser()->getClaim('azp'))) {
            return $claim;
        }

        return null;
    }

<<<<<<< HEAD
        if (self::TYPE_LOGOUT_TOKEN === $this->type) {
            if (null !== $this->getParser()->getClaim('nonce')) {
                throw \Auth0\SDK\Exception\InvalidTokenException::logoutTokenNoncePresent();
            }

            if (null !== $this->getParser()->getClaim('events')) {
                throw \Auth0\SDK\Exception\InvalidTokenException::logoutTokenEventsPresent();
            }
        }

        $validator->
            issuer($tokenIssuer)->
            audience($tokenAudience)->
            expiration($tokenLeeway, $tokenNow);
=======
    public function getAuthTime(): ?int
    {
        $claim = $this->getParser()->getClaim('auth_time');
>>>>>>> c0720c2a

        if (is_int($claim) || is_string($claim) && ctype_digit($claim)) {
            return (int) $claim;
        }

        return null;
    }

    public function getExpiration(): ?int
    {
        $claim = $this->getParser()->getClaim('exp');

        if (is_int($claim) || is_string($claim) && ctype_digit($claim)) {
            return (int) $claim;
        }

        return null;
    }

    public function getIssued(): ?int
    {
        $claim = $this->getParser()->getClaim('iat');

        if (is_int($claim) || is_string($claim) && ctype_digit($claim)) {
            return (int) $claim;
        }

        return null;
    }

    public function getIssuer(): ?string
    {
        if (is_string($claim = $this->getParser()->getClaim('iss'))) {
            return $claim;
        }

        return null;
    }

    public function getNonce(): ?string
    {
        if (is_string($claim = $this->getParser()->getClaim('nonce'))) {
            return $claim;
        }

        return null;
    }

    public function getOrganization(): ?string
    {
        if (null !== ($claim = $this->getOrganizationId())) {
            return $claim;
        }

        if (null !== ($claim = $this->getOrganizationName())) {
            return $claim;
        }

        return null;
    }

<<<<<<< HEAD
    public function getIdentifier(): ?string
    {
        $claim = $this->getParser()->getClaim('sid');
        /** @var string|null $claim */
        return $claim;
    }

    public function getIssued(): ?int
=======
    public function getOrganizationId(): ?string
>>>>>>> c0720c2a
    {
        if (is_string($claim = $this->getParser()->getClaim('org_id'))) {
            return $claim;
        }

        return null;
    }

    public function getOrganizationName(): ?string
    {
        if (is_string($claim = $this->getParser()->getClaim('org_name'))) {
            return $claim;
        }

        return null;
    }

    public function getSubject(): ?string
    {
        if (is_string($claim = $this->getParser()->getClaim('sub'))) {
            return $claim;
        }

        return null;
    }

    public function parse(
    ): self {
        $this->getParser();

        return $this;
    }

    public function toArray(): array
    {
        return $this->getParser()->export();
    }

    public function toJson(): string
    {
        return json_encode($this->toArray(), JSON_PRETTY_PRINT | JSON_THROW_ON_ERROR);
    }

    public function validate(
        ?string $tokenIssuer = null,
        ?array $tokenAudience = null,
        ?array $tokenOrganization = null,
        ?string $tokenNonce = null,
        ?int $tokenMaxAge = null,
        ?int $tokenLeeway = null,
        ?int $tokenNow = null,
    ): self {
        $tokenIssuer ??= $this->configuration->formatDomain() . '/';
        $tokenAudience ??= $this->configuration->getAudience() ?? [];
        $tokenOrganization ??= $this->configuration->getOrganization() ?? null;
        $tokenMaxAge ??= $this->configuration->getTokenMaxAge() ?? null;
        $tokenLeeway ??= $this->configuration->getTokenLeeway() ?? 60;
        $tokenAudience[] = (string) $this->configuration->getClientId();
        $tokenAudience = array_unique($tokenAudience);

        $validator = $this->getParser()->validate();
        $tokenNow ??= time();

        $validator
            ->issuer($tokenIssuer)
            ->audience($tokenAudience)
            ->expiration($tokenLeeway, $tokenNow);

        if (self::TYPE_ID_TOKEN === $this->type) {
            $validator
                ->subject()
                ->issued()
                ->authorizedParty($tokenAudience);
        }

        if (null !== $tokenNonce) {
            $validator->nonce($tokenNonce);
        }

        if (null !== $tokenMaxAge) {
            $validator->authTime($tokenMaxAge, $tokenLeeway, $tokenNow);
        }

        if (null !== $tokenOrganization) {
            $validator->organization($tokenOrganization);
        }

        return $this;
    }

    public function verify(
        ?string $tokenAlgorithm = null,
        ?string $tokenJwksUri = null,
        ?string $clientSecret = null,
        ?int $tokenCacheTtl = null,
        ?CacheItemPoolInterface $tokenCache = null,
    ): self {
        $tokenAlgorithm ??= $this->configuration->getTokenAlgorithm();
        $tokenJwksUri ??= $this->configuration->getTokenJwksUri() ?? null;
        $clientSecret ??= $this->configuration->getClientSecret() ?? null;
        $tokenCacheTtl ??= $this->configuration->getTokenCacheTtl();
        $tokenCache ??= $this->configuration->getTokenCache() ?? null;

        if (null === $tokenJwksUri) {
            $tokenJwksUri = $this->configuration->formatDomain() . '/.well-known/jwks.json';
        }

        $this->getParser()->verify(
            $tokenAlgorithm,
            $tokenJwksUri,
            $clientSecret,
            $tokenCacheTtl,
            $tokenCache,
        );

        return $this;
    }

    private function getParser(): Parser
    {
        if (! $this->parser instanceof Parser) {
            $this->parser = new Parser($this->configuration, $this->jwt);
        }

        return $this->parser;
    }
}<|MERGE_RESOLUTION|>--- conflicted
+++ resolved
@@ -15,66 +15,55 @@
 
 final class Token implements TokenInterface
 {
-<<<<<<< HEAD
+    /**
+     * @var string
+     */
+    public const ALGO_HS256 = 'HS256';
+
+    /**
+     * @var string
+     */
+    public const ALGO_HS384 = 'HS384';
+
+    /**
+     * @var string
+     */
+    public const ALGO_HS512 = 'HS512';
+
+    /**
+     * @var string
+     */
+    public const ALGO_RS256 = 'RS256';
+
+    /**
+     * @var string
+     */
+    public const ALGO_RS384 = 'RS384';
+
+    /**
+     * @var string
+     */
+    public const ALGO_RS512 = 'RS512';
+
+    /**
+     * @var int
+     */
     public const TYPE_ID_TOKEN = 1;
+
+    /**
+     * @var int
+     */
     public const TYPE_ACCESS_TOKEN = 2;
+
+    /**
+     * @var int
+     */
     public const TYPE_LOGOUT_TOKEN = 3;
 
     /**
      * @deprecated Use TYPE_ACCESS_TOKEN instead.
      */
     public const TYPE_TOKEN = 2;
-=======
-    // TODO: Replace these with an enum when PHP 8.1 is our min supported version.
-    /**
-     * @var string
-     */
-    public const ALGO_HS256 = 'HS256';
-
-    /**
-     * @var string
-     */
-    public const ALGO_HS384 = 'HS384';
-
-    /**
-     * @var string
-     */
-    public const ALGO_HS512 = 'HS512';
->>>>>>> c0720c2a
-
-    /**
-     * @var string
-     */
-    public const ALGO_RS256 = 'RS256';
-<<<<<<< HEAD
-    public const ALGO_HS256 = 'HS256';
-=======
-
-    /**
-     * @var string
-     */
-    public const ALGO_RS384 = 'RS384';
-
-    /**
-     * @var string
-     */
-    public const ALGO_RS512 = 'RS512';
-
-    /**
-     * @var int
-     */
-    public const TYPE_ACCESS_TOKEN = 2;
-
-    /**
-     * @var int
-     */
-    public const TYPE_ID_TOKEN = 1;
-
-    /**
-     * @var int
-     */
-    public const TYPE_TOKEN = 2;
->>>>>>> c0720c2a
 
     private ?Parser $parser = null;
 
@@ -129,26 +118,9 @@
         return null;
     }
 
-<<<<<<< HEAD
-        if (self::TYPE_LOGOUT_TOKEN === $this->type) {
-            if (null !== $this->getParser()->getClaim('nonce')) {
-                throw \Auth0\SDK\Exception\InvalidTokenException::logoutTokenNoncePresent();
-            }
-
-            if (null !== $this->getParser()->getClaim('events')) {
-                throw \Auth0\SDK\Exception\InvalidTokenException::logoutTokenEventsPresent();
-            }
-        }
-
-        $validator->
-            issuer($tokenIssuer)->
-            audience($tokenAudience)->
-            expiration($tokenLeeway, $tokenNow);
-=======
     public function getAuthTime(): ?int
     {
         $claim = $this->getParser()->getClaim('auth_time');
->>>>>>> c0720c2a
 
         if (is_int($claim) || is_string($claim) && ctype_digit($claim)) {
             return (int) $claim;
@@ -210,18 +182,7 @@
         return null;
     }
 
-<<<<<<< HEAD
-    public function getIdentifier(): ?string
-    {
-        $claim = $this->getParser()->getClaim('sid');
-        /** @var string|null $claim */
-        return $claim;
-    }
-
-    public function getIssued(): ?int
-=======
     public function getOrganizationId(): ?string
->>>>>>> c0720c2a
     {
         if (is_string($claim = $this->getParser()->getClaim('org_id'))) {
             return $claim;
@@ -285,6 +246,16 @@
         $validator = $this->getParser()->validate();
         $tokenNow ??= time();
 
+        if (self::TYPE_LOGOUT_TOKEN === $this->type) {
+            if (null !== $this->getParser()->getClaim('nonce')) {
+                throw \Auth0\SDK\Exception\InvalidTokenException::logoutTokenNoncePresent();
+            }
+
+            if (null !== $this->getParser()->getClaim('events')) {
+                throw \Auth0\SDK\Exception\InvalidTokenException::logoutTokenEventsPresent();
+            }
+        }
+
         $validator
             ->issuer($tokenIssuer)
             ->audience($tokenAudience)
