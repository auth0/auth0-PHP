{
  "name": "auth0/auth0-php",
  "description": "Auth0 PHP SDK.",
  "type": "library",
  "authors": [
    {
      "name": "Auth0",
      "email": "support@auth0.com",
      "homepage": "http://www.auth0.com/"
    }
  ],
  "require": {
    "php": "^5.6 || ^7.0",
    "ext-json": "*",
    "firebase/php-jwt" : "^4.0",
    "psr/http-message": "^1.0",
    "psr/simple-cache": "^1.0",
    "php-http/client-implementation": "^1.0",
    "php-http/httplug": "^1.0",
    "php-http/client-common": "^1.5",
    "php-http/message-factory": "^1.0",
    "php-http/discovery": "^1.0",
    "php-http/multipart-stream-builder": "^0.2.0"
  },
  "require-dev": {
    "phpunit/phpunit": "^5.7.21",
    "php-http/guzzle6-adapter": "^1.0",
    "php-http/message": "^1.0",
    "guzzlehttp/psr7": "^1.0",
<<<<<<< HEAD
    "josegonzalez/dotenv": "^2.0",
    "nyholm/nsa": "^1.1"
=======
    "cache/array-adapter": "^0.5",
    "cache/simple-cache-bridge": "^0.1",
    "josegonzalez/dotenv": "^2.0"
>>>>>>> 7b744eba
  },
  "autoload": {
    "psr-4": {
      "Auth0\\SDK\\": "src/"
    }
  },
  "autoload-dev": {
    "psr-4": {
      "Auth0\\Tests\\": "tests/"
    }
  },
  "scripts": {
    "test": "vendor/bin/phpunit",
    "test-ci": "vendor/bin/phpunit --coverage-text --coverage-clover=build/coverage.xml"
  },
  "license": "MIT"
}<|MERGE_RESOLUTION|>--- conflicted
+++ resolved
@@ -27,14 +27,10 @@
     "php-http/guzzle6-adapter": "^1.0",
     "php-http/message": "^1.0",
     "guzzlehttp/psr7": "^1.0",
-<<<<<<< HEAD
+    "cache/array-adapter": "^0.5",
+    "cache/simple-cache-bridge": "^0.1",
     "josegonzalez/dotenv": "^2.0",
     "nyholm/nsa": "^1.1"
-=======
-    "cache/array-adapter": "^0.5",
-    "cache/simple-cache-bridge": "^0.1",
-    "josegonzalez/dotenv": "^2.0"
->>>>>>> 7b744eba
   },
   "autoload": {
     "psr-4": {
