{
  "name": "auth0/auth0-php",
  "description": "Auth0 PHP SDK. Straight-forward and tested methods for accessing Auth0 Authentication and Management API endpoints.",
  "license": "MIT",
  "type": "library",
  "keywords": [
    "auth0",
    "authentication",
    "authorization",
    "login",
    "auth",
    "jwt",
    "json web token",
    "jwk",
    "json web key",
    "oauth",
    "openid",
    "secure",
    "protect",
    "api"
  ],
  "authors": [
    {
      "name": "Auth0",
      "email": "support@auth0.com",
      "homepage": "https://auth0.com/"
    }
  ],
  "homepage": "https://github.com/auth0/auth0-PHP",
  "require": {
    "php": "^7.4 || ^8.0",
    "ext-filter": "*",
    "ext-json": "*",
    "ext-mbstring": "*",
    "ext-openssl": "*",
    "php-http/discovery": "^1.0",
    "php-http/httplug": "^2.2",
    "php-http/multipart-stream-builder": "^1.1",
    "psr/cache": "^1.0 || ^2.0 || ^3.0",
    "psr/event-dispatcher": "^1.0",
    "psr/http-client-implementation": "^1.0",
    "psr/http-factory-implementation": "^1.0",
    "psr/http-message-implementation": "^1.0"
  },
  "require-dev": {
    "ergebnis/composer-normalize": "^2.25",
    "firebase/php-jwt": "^6.0",
    "hyperf/event": "^2.2",
    "mockery/mockery": "^1.4",
    "nunomaduro/phpinsights": "^2.0",
    "nyholm/psr7": "^1.4",
    "pestphp/pest": "^1.21",
    "php-http/mock-client": "^1.4",
    "phpstan/phpstan": "^1.6",
    "phpstan/phpstan-strict-rules": "^1.1",
    "phpunit/phpunit": "^9.5",
    "rector/rector": "^0.12.23",
    "symfony/cache": "^4.4 || ^5.2 || ^6.0",
    "vimeo/psalm": "^4.10",
    "wikimedia/composer-merge-plugin": "^2.0"
  },
  "autoload": {
    "psr-4": {
      "Auth0\\SDK\\": "src/"
    }
  },
  "autoload-dev": {
    "psr-4": {
      "Auth0\\Tests\\": "tests/"
    }
  },
  "config": {
    "allow-plugins": {
      "dealerdirect/phpcodesniffer-composer-installer": true,
<<<<<<< HEAD
      "pestphp/pest-plugin": true
    }
  },
  "scripts": {
    "tests": [
      "@tests:phpinsights",
      "@tests:phpstan",
      "@tests:psalm",
      "@tests:pest"
    ],
    "tests:phpinsights": [
      "Composer\\Config::disableProcessTimeout",
      "@php ./vendor/bin/phpinsights -v --no-interaction"
    ],
    "tests:phpstan": [
      "Composer\\Config::disableProcessTimeout",
      "@php ./vendor/bin/phpstan analyse --ansi --memory-limit 512M"
    ],
    "tests:psalm": [
      "Composer\\Config::disableProcessTimeout",
      "@php ./vendor/bin/psalm"
    ],
    "tests:pest": [
      "Composer\\Config::disableProcessTimeout",
      "@php ./vendor/bin/pest --stop-on-failure --coverage"
    ],
    "tests:phpversions": [
      "@tests:7.4",
      "@tests:8.0",
      "@tests:8.1"
    ],
    "tests:7.4": [
      "Composer\\Config::disableProcessTimeout",
      "docker compose run --rm tests-7.4"
    ],
    "tests:8.0": [
      "Composer\\Config::disableProcessTimeout",
      "docker compose run --rm tests-8.0"
    ],
    "tests:8.1": [
      "Composer\\Config::disableProcessTimeout",
      "docker compose run --rm tests-8.1"
    ],
    "docs": [
      "php .\\phpdoc.phar"
    ]
=======
      "pestphp/pest-plugin": true,
      "ergebnis/composer-normalize": true,
      "wikimedia/composer-merge-plugin": true
    },
    "optimize-autoloader": true,
    "sort-packages": true
>>>>>>> f5d12284
  }
}<|MERGE_RESOLUTION|>--- conflicted
+++ resolved
@@ -72,60 +72,11 @@
   "config": {
     "allow-plugins": {
       "dealerdirect/phpcodesniffer-composer-installer": true,
-<<<<<<< HEAD
-      "pestphp/pest-plugin": true
-    }
-  },
-  "scripts": {
-    "tests": [
-      "@tests:phpinsights",
-      "@tests:phpstan",
-      "@tests:psalm",
-      "@tests:pest"
-    ],
-    "tests:phpinsights": [
-      "Composer\\Config::disableProcessTimeout",
-      "@php ./vendor/bin/phpinsights -v --no-interaction"
-    ],
-    "tests:phpstan": [
-      "Composer\\Config::disableProcessTimeout",
-      "@php ./vendor/bin/phpstan analyse --ansi --memory-limit 512M"
-    ],
-    "tests:psalm": [
-      "Composer\\Config::disableProcessTimeout",
-      "@php ./vendor/bin/psalm"
-    ],
-    "tests:pest": [
-      "Composer\\Config::disableProcessTimeout",
-      "@php ./vendor/bin/pest --stop-on-failure --coverage"
-    ],
-    "tests:phpversions": [
-      "@tests:7.4",
-      "@tests:8.0",
-      "@tests:8.1"
-    ],
-    "tests:7.4": [
-      "Composer\\Config::disableProcessTimeout",
-      "docker compose run --rm tests-7.4"
-    ],
-    "tests:8.0": [
-      "Composer\\Config::disableProcessTimeout",
-      "docker compose run --rm tests-8.0"
-    ],
-    "tests:8.1": [
-      "Composer\\Config::disableProcessTimeout",
-      "docker compose run --rm tests-8.1"
-    ],
-    "docs": [
-      "php .\\phpdoc.phar"
-    ]
-=======
       "pestphp/pest-plugin": true,
       "ergebnis/composer-normalize": true,
       "wikimedia/composer-merge-plugin": true
     },
     "optimize-autoloader": true,
     "sort-packages": true
->>>>>>> f5d12284
   }
 }