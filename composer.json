--- conflicted
+++ resolved
@@ -30,14 +30,10 @@
     "squizlabs/php_codesniffer": "^3.2",
     "phpcompatibility/php-compatibility": "^8.1",
     "dealerdirect/phpcodesniffer-composer-installer": "^0.7",
-<<<<<<< HEAD
-    "cache/array-adapter": "^1.0",
-    "phpstan/phpstan": "^0.12.64"
-=======
     "cache/adapter-common": "^1.2",
     "cache/hierarchical-cache": "^1.1",
-    "cache/array-adapter": "^1.1"
->>>>>>> 8f3c28e0
+    "cache/array-adapter": "^1.1",
+    "phpstan/phpstan": "^0.12.64"
   },
   "autoload": {
     "psr-4": {
@@ -56,16 +52,10 @@
     "test-unit-ci": "SHELL_INTERACTIVE=1 \"vendor/bin/phpunit\" --stop-on-failure --coverage-clover=build/coverage.xml --testsuite=unit",
     "test-integration": "SHELL_INTERACTIVE=1 \"vendor/bin/phpunit\" --coverage-text --testsuite=integration",
     "test-integration-ci": "\"vendor/bin/phpunit\" --stop-on-failure --coverage-clover=build/coverage.xml --testsuite=integration",
-<<<<<<< HEAD
-    "static-analysis": "\"vendor/bin/phpstan\" analyze",
-    "phpcs": "\"vendor/bin/phpcs\"",
-    "phpcbf": "\"vendor/bin/phpcbf\"",
-    "compat": "\"vendor/bin/phpcs\" --standard=.phpcs-compat.xml.dist",
-=======
+    "static-analysis": "@php ./vendor/bin/phpstan analyze",
     "compat": "@php ./vendor/bin/phpcs --standard=.phpcs-compat.xml.dist",
     "format": "@php ./vendor/bin/phpcbf",
     "lint": "@php ./vendor/bin/phpcs",
->>>>>>> 8f3c28e0
     "sniffs": "\"vendor/bin/phpcs\" -e",
     "config-phpcs": "Dealerdirect\\Composer\\Plugin\\Installers\\PHPCodeSniffer\\Plugin::run",
     "pre-commit": [
