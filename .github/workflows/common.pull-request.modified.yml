name: "Pull Request / Modified"

# -----------------------------------------------------------------------------
#
# Fired when a pull request's head branch is updated.
#
# -----------------------------------------------------------------------------

on:
  pull_request:
    types:
      - opened
      - synchronize
      - closed
      - reopened

permissions: {}

jobs:
  check:
    name: "Maintainer Approval"
    runs-on: ubuntu-latest

    steps:
      - uses: actions/checkout@v3

<<<<<<< HEAD
      - uses: ./common.pr-details.save.yml
=======
      - uses: auth0/auth0-PHP/.github/workflows//common.pr-details.save.yml@main
>>>>>>> bd6dbc15
        with:
          number: ${{ github.event.number }}
          sha: ${{ github.sha }}

      - run: exit 0<|MERGE_RESOLUTION|>--- conflicted
+++ resolved
@@ -24,11 +24,7 @@
     steps:
       - uses: actions/checkout@v3
 
-<<<<<<< HEAD
-      - uses: ./common.pr-details.save.yml
-=======
       - uses: auth0/auth0-PHP/.github/workflows//common.pr-details.save.yml@main
->>>>>>> bd6dbc15
         with:
           number: ${{ github.event.number }}
           sha: ${{ github.sha }}
