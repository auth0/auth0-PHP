version: 2.1

commands:
  prepare:
    steps:
      - checkout
      - run: sudo composer self-update
      - restore_cache:
          keys:
            - composer-v1-{{ .Environment.CIRCLE_JOB }}-{{ checksum "composer.json" }}
            - composer-v1-{{ .Environment.CIRCLE_JOB }}
      - run: composer install -n --prefer-dist
      - run: composer update --prefer-dist --no-interaction
      - persist_to_workspace:
          root: .
          paths:
            - composer.*
            - .snyk
      - save_cache:
          key: composer-v1-{{ .Environment.CIRCLE_JOB }}-{{ checksum "composer.json" }}
          paths:
            - vendor
  run-static-analysis:
    steps:
      - run: composer static-analysis
  run-unit-tests:
    steps:
      - run: composer test-unit-ci
      - store_artifacts:
          path: build/coverage.xml
  run-integration-tests:
    steps:
      - run: composer test-integration-ci
      - store_artifacts:
          path: build/coverage.xml

jobs:
<<<<<<< HEAD
  php_7:
    docker:
      - image: circleci/php:7.1
    steps:
      - prepare
      - run-static-analysis
      - run-unit-tests
      - run:
          command: bash <(curl -s https://codecov.io/bash)
          when: on_success
  php_7_2:
=======
  php_7_3:
>>>>>>> 8f3c28e0
    docker:
      - image: circleci/php:7.3
    steps:
      - prepare
      - run-static-analysis
      - run-unit-tests
      - run:
          command: bash <(curl -s https://codecov.io/bash)
          when: on_success
  php_7_4:
    docker:
      - image: circleci/php:7.4
    steps:
      - prepare
      - run-static-analysis
      - run-unit-tests
      - run:
          command: bash <(curl -s https://codecov.io/bash)
          when: on_success
  php_8_0:
    docker:
      - image: circleci/php:8.0
    steps:
      - prepare
      - run-static-analysis
      - run-unit-tests
      - run:
          command: bash <(curl -s https://codecov.io/bash)
          when: on_success
  php_7_integration_tests:
    docker:
      - image: circleci/php:7.3
    steps:
      - prepare
      - run-integration-tests
  snyk:
    docker:
      - image: snyk/snyk-cli:composer
    steps:
      - attach_workspace:
          at: .
      - run: snyk test
      - run:
          command: |
            if [[ "${CIRCLE_BRANCH}" == "master" ]]
            then
            snyk monitor --org=auth0-sdks
            fi
          when: always

workflows:
  build-and-test:
    jobs:
      - php_7_3
      - php_7_4
      - php_8_0
      - snyk:
          # Must define SNYK_TOKEN env
          context: snyk-env
          requires:
            - php_7_3
  integration-tests:
    jobs:
      - php_7_integration_tests:
          filters:
            branches:
              only:
                - master<|MERGE_RESOLUTION|>--- conflicted
+++ resolved
@@ -35,21 +35,7 @@
           path: build/coverage.xml
 
 jobs:
-<<<<<<< HEAD
-  php_7:
-    docker:
-      - image: circleci/php:7.1
-    steps:
-      - prepare
-      - run-static-analysis
-      - run-unit-tests
-      - run:
-          command: bash <(curl -s https://codecov.io/bash)
-          when: on_success
-  php_7_2:
-=======
   php_7_3:
->>>>>>> 8f3c28e0
     docker:
       - image: circleci/php:7.3
     steps:
